--- conflicted
+++ resolved
@@ -1,9 +1,5 @@
 "use client";
 
-<<<<<<< HEAD
-=======
-import { type ClassValue, clsx } from "clsx";
->>>>>>> 3bea68f3
 import { CheckIcon, CopyIcon } from "lucide-react";
 import type { ComponentProps, HTMLAttributes, ReactNode } from "react";
 import { createContext, useContext, useState } from "react";
@@ -12,14 +8,9 @@
   oneDark,
   oneLight,
 } from "react-syntax-highlighter/dist/esm/styles/prism";
-<<<<<<< HEAD
 import { Button } from "@/components/ui/button";
 import { clsx, type ClassValue } from "clsx";
 import { twMerge } from "tailwind-merge";
-=======
-import { twMerge } from "tailwind-merge";
-import { Button } from "@/components/ui/button";
->>>>>>> 3bea68f3
 
 export function cn(...inputs: ClassValue[]) {
   return twMerge(clsx(inputs));
@@ -52,11 +43,7 @@
     <div
       className={cn(
         "relative w-full overflow-hidden rounded-md border bg-background text-foreground",
-<<<<<<< HEAD
         className,
-=======
-        className
->>>>>>> 3bea68f3
       )}
       {...props}
     >
@@ -78,12 +65,9 @@
             color: "hsl(var(--muted-foreground))",
             paddingRight: "1rem",
             minWidth: "2.5rem",
-<<<<<<< HEAD
           }}
           codeTagProps={{
             className: "font-mono text-sm",
-=======
->>>>>>> 3bea68f3
           }}
           showLineNumbers={showLineNumbers}
           style={oneLight}
@@ -107,12 +91,9 @@
             color: "hsl(var(--muted-foreground))",
             paddingRight: "1rem",
             minWidth: "2.5rem",
-<<<<<<< HEAD
           }}
           codeTagProps={{
             className: "font-mono text-sm",
-=======
->>>>>>> 3bea68f3
           }}
           showLineNumbers={showLineNumbers}
           style={oneDark}
