{
  "lockfileVersion": 1,
  "workspaces": {
    "": {
      "name": "promptsmith",
      "dependencies": {
        "@vercel/analytics": "^1.5.0",
      },
      "devDependencies": {
        "@biomejs/biome": "2.3.2",
        "@commitlint/cli": "^20.1.0",
        "@commitlint/config-conventional": "^20.0.0",
        "husky": "^9.1.7",
        "lint-staged": "^16.1.2",
        "turbo": "^2.5.4",
        "ultracite": "6.1.0",
      },
    },
    "apps/core": {
      "name": "promptsmith-ts",
      "version": "0.1.2",
      "devDependencies": {
        "@types/bun": "latest",
        "typescript": "^5",
      },
      "peerDependencies": {
        "ai": "latest",
        "zod": "latest",
      },
    },
    "apps/docs": {
      "name": "docs",
      "version": "0.1.0",
      "dependencies": {
        "@radix-ui/react-dropdown-menu": "^2.1.16",
        "@radix-ui/react-slot": "^1.2.4",
        "@radix-ui/react-tabs": "^1.1.13",
        "@remixicon/react": "^4.7.0",
        "@types/three": "^0.181.0",
        "class-variance-authority": "^0.7.1",
        "clsx": "^2.1.1",
        "framer-motion": "^12.23.24",
        "lucide-react": "^0.553.0",
        "motion": "^12.23.24",
        "next": "16.0.1",
        "next-themes": "^0.4.6",
        "postprocessing": "^6.37.8",
        "radix-ui": "^1.4.3",
        "react": "19.2.0",
        "react-dom": "19.2.0",
        "react-syntax-highlighter": "^16.1.0",
        "shiki": "^3.15.0",
        "tailwind-merge": "^3.3.1",
        "three": "^0.181.0",
      },
      "devDependencies": {
        "@biomejs/biome": "2.2.0",
        "@tailwindcss/postcss": "^4",
        "@types/node": "^20",
        "@types/react": "^19",
        "@types/react-dom": "^19",
        "tailwindcss": "^4",
        "tw-animate-css": "^1.4.0",
        "typescript": "^5",
      },
    },
  },
  "packages": {
<<<<<<< HEAD
    "@ai-sdk/gateway": ["@ai-sdk/gateway@2.0.7", "", { "dependencies": { "@ai-sdk/provider": "2.0.0", "@ai-sdk/provider-utils": "3.0.16", "@vercel/oidc": "3.0.3" }, "peerDependencies": { "zod": "^3.25.76 || ^4.1.8" } }, "sha512-/AI5AKi4vOK9SEb8Z1dfXkhsJ5NAfWsoJQc96B/mzn2KIrjw5occOjIwD06scuhV9xWlghCoXJT1sQD9QH/tyg=="],
=======
    "@ai-sdk/gateway": ["@ai-sdk/gateway@2.0.6", "", { "dependencies": { "@ai-sdk/provider": "2.0.0", "@ai-sdk/provider-utils": "3.0.16", "@vercel/oidc": "3.0.3" }, "peerDependencies": { "zod": "^3.25.76 || ^4.1.8" } }, "sha512-FmhR6Tle09I/RUda8WSPpJ57mjPWzhiVVlB50D+k+Qf/PBW0CBtnbAUxlNSR5v+NIZNLTK3C56lhb23ntEdxhQ=="],
>>>>>>> f1a71899

    "@ai-sdk/provider": ["@ai-sdk/provider@2.0.0", "", { "dependencies": { "json-schema": "^0.4.0" } }, "sha512-6o7Y2SeO9vFKB8lArHXehNuusnpddKPk7xqL7T2/b+OvXMRIXUO1rR4wcv1hAFUAT9avGZshty3Wlua/XA7TvA=="],

    "@ai-sdk/provider-utils": ["@ai-sdk/provider-utils@3.0.16", "", { "dependencies": { "@ai-sdk/provider": "2.0.0", "@standard-schema/spec": "^1.0.0", "eventsource-parser": "^3.0.6" }, "peerDependencies": { "zod": "^3.25.76 || ^4.1.8" } }, "sha512-lsWQY9aDXHitw7C1QRYIbVGmgwyT98TF3MfM8alNIXKpdJdi+W782Rzd9f1RyOfgRmZ08gJ2EYNDhWNK7RqpEA=="],

    "@alloc/quick-lru": ["@alloc/quick-lru@5.2.0", "", {}, ""],

    "@babel/code-frame": ["@babel/code-frame@7.27.1", "", { "dependencies": { "@babel/helper-validator-identifier": "^7.27.1", "js-tokens": "^4.0.0", "picocolors": "^1.1.1" } }, ""],

    "@babel/helper-validator-identifier": ["@babel/helper-validator-identifier@7.28.5", "", {}, ""],

    "@babel/runtime": ["@babel/runtime@7.28.4", "", {}, "sha512-Q/N6JNWvIvPnLDvjlE1OUBLPQHH6l3CltCEsHIujp45zQUSSh8K+gHnaEX45yAT1nyngnINhvWtzN+Nb9D8RAQ=="],

    "@biomejs/biome": ["@biomejs/biome@2.3.2", "", { "optionalDependencies": { "@biomejs/cli-linux-x64": "2.3.2", "@biomejs/cli-linux-x64-musl": "2.3.2" }, "bin": { "biome": "bin/biome" } }, ""],

    "@biomejs/cli-linux-x64": ["@biomejs/cli-linux-x64@2.3.2", "", { "os": "linux", "cpu": "x64" }, ""],

    "@biomejs/cli-linux-x64-musl": ["@biomejs/cli-linux-x64-musl@2.3.2", "", { "os": "linux", "cpu": "x64" }, ""],

    "@clack/core": ["@clack/core@0.5.0", "", { "dependencies": { "picocolors": "^1.0.0", "sisteransi": "^1.0.5" } }, ""],

    "@clack/prompts": ["@clack/prompts@0.11.0", "", { "dependencies": { "@clack/core": "0.5.0", "picocolors": "^1.0.0", "sisteransi": "^1.0.5" } }, ""],

    "@commitlint/cli": ["@commitlint/cli@20.1.0", "", { "dependencies": { "@commitlint/format": "^20.0.0", "@commitlint/lint": "^20.0.0", "@commitlint/load": "^20.1.0", "@commitlint/read": "^20.0.0", "@commitlint/types": "^20.0.0", "tinyexec": "^1.0.0", "yargs": "^17.0.0" }, "bin": { "commitlint": "cli.js" } }, ""],

    "@commitlint/config-conventional": ["@commitlint/config-conventional@20.0.0", "", { "dependencies": { "@commitlint/types": "^20.0.0", "conventional-changelog-conventionalcommits": "^7.0.2" } }, ""],

    "@commitlint/config-validator": ["@commitlint/config-validator@20.0.0", "", { "dependencies": { "@commitlint/types": "^20.0.0", "ajv": "^8.11.0" } }, ""],

    "@commitlint/ensure": ["@commitlint/ensure@20.0.0", "", { "dependencies": { "@commitlint/types": "^20.0.0", "lodash.camelcase": "^4.3.0", "lodash.kebabcase": "^4.1.1", "lodash.snakecase": "^4.1.1", "lodash.startcase": "^4.4.0", "lodash.upperfirst": "^4.3.1" } }, ""],

    "@commitlint/execute-rule": ["@commitlint/execute-rule@20.0.0", "", {}, ""],

    "@commitlint/format": ["@commitlint/format@20.0.0", "", { "dependencies": { "@commitlint/types": "^20.0.0", "chalk": "^5.3.0" } }, ""],

    "@commitlint/is-ignored": ["@commitlint/is-ignored@20.0.0", "", { "dependencies": { "@commitlint/types": "^20.0.0", "semver": "^7.6.0" } }, ""],

    "@commitlint/lint": ["@commitlint/lint@20.0.0", "", { "dependencies": { "@commitlint/is-ignored": "^20.0.0", "@commitlint/parse": "^20.0.0", "@commitlint/rules": "^20.0.0", "@commitlint/types": "^20.0.0" } }, ""],

    "@commitlint/load": ["@commitlint/load@20.1.0", "", { "dependencies": { "@commitlint/config-validator": "^20.0.0", "@commitlint/execute-rule": "^20.0.0", "@commitlint/resolve-extends": "^20.1.0", "@commitlint/types": "^20.0.0", "chalk": "^5.3.0", "cosmiconfig": "^9.0.0", "cosmiconfig-typescript-loader": "^6.1.0", "lodash.isplainobject": "^4.0.6", "lodash.merge": "^4.6.2", "lodash.uniq": "^4.5.0" } }, ""],

    "@commitlint/message": ["@commitlint/message@20.0.0", "", {}, ""],

    "@commitlint/parse": ["@commitlint/parse@20.0.0", "", { "dependencies": { "@commitlint/types": "^20.0.0", "conventional-changelog-angular": "^7.0.0", "conventional-commits-parser": "^5.0.0" } }, ""],

    "@commitlint/read": ["@commitlint/read@20.0.0", "", { "dependencies": { "@commitlint/top-level": "^20.0.0", "@commitlint/types": "^20.0.0", "git-raw-commits": "^4.0.0", "minimist": "^1.2.8", "tinyexec": "^1.0.0" } }, ""],

    "@commitlint/resolve-extends": ["@commitlint/resolve-extends@20.1.0", "", { "dependencies": { "@commitlint/config-validator": "^20.0.0", "@commitlint/types": "^20.0.0", "global-directory": "^4.0.1", "import-meta-resolve": "^4.0.0", "lodash.mergewith": "^4.6.2", "resolve-from": "^5.0.0" } }, ""],

    "@commitlint/rules": ["@commitlint/rules@20.0.0", "", { "dependencies": { "@commitlint/ensure": "^20.0.0", "@commitlint/message": "^20.0.0", "@commitlint/to-lines": "^20.0.0", "@commitlint/types": "^20.0.0" } }, ""],

    "@commitlint/to-lines": ["@commitlint/to-lines@20.0.0", "", {}, ""],

    "@commitlint/top-level": ["@commitlint/top-level@20.0.0", "", { "dependencies": { "find-up": "^7.0.0" } }, ""],

    "@commitlint/types": ["@commitlint/types@20.0.0", "", { "dependencies": { "@types/conventional-commits-parser": "^5.0.0", "chalk": "^5.3.0" } }, ""],

    "@dimforge/rapier3d-compat": ["@dimforge/rapier3d-compat@0.12.0", "", {}, "sha512-uekIGetywIgopfD97oDL5PfeezkFpNhwlzlaEYNOA0N6ghdsOvh/HYjSMek5Q2O1PYvRSDFcqFVJl4r4ZBwOow=="],

    "@floating-ui/core": ["@floating-ui/core@1.7.3", "", { "dependencies": { "@floating-ui/utils": "^0.2.10" } }, "sha512-sGnvb5dmrJaKEZ+LDIpguvdX3bDlEllmv4/ClQ9awcmCZrlx5jQyyMWFM5kBI+EyNOCDDiKk8il0zeuX3Zlg/w=="],

    "@floating-ui/dom": ["@floating-ui/dom@1.7.4", "", { "dependencies": { "@floating-ui/core": "^1.7.3", "@floating-ui/utils": "^0.2.10" } }, "sha512-OOchDgh4F2CchOX94cRVqhvy7b3AFb+/rQXyswmzmGakRfkMgoWVjfnLWkRirfLEfuD4ysVW16eXzwt3jHIzKA=="],

    "@floating-ui/react-dom": ["@floating-ui/react-dom@2.1.6", "", { "dependencies": { "@floating-ui/dom": "^1.7.4" }, "peerDependencies": { "react": ">=16.8.0", "react-dom": ">=16.8.0" } }, "sha512-4JX6rEatQEvlmgU80wZyq9RT96HZJa88q8hp0pBd+LrczeDI4o6uA2M+uvxngVHo4Ihr8uibXxH6+70zhAFrVw=="],

    "@floating-ui/utils": ["@floating-ui/utils@0.2.10", "", {}, "sha512-aGTxbpbg8/b5JfU1HXSrbH3wXZuLPJcNEcZQFMxLs3oSzgtVu6nFPkbbGGUvBcUjKV2YyB9Wxxabo+HEH9tcRQ=="],

<<<<<<< HEAD
    "@img/colour": ["@img/colour@1.0.0", "", {}, ""],

    "@img/sharp-libvips-linux-x64": ["@img/sharp-libvips-linux-x64@1.2.3", "", { "os": "linux", "cpu": "x64" }, ""],

    "@img/sharp-libvips-linuxmusl-x64": ["@img/sharp-libvips-linuxmusl-x64@1.2.3", "", { "os": "linux", "cpu": "x64" }, ""],

    "@img/sharp-linux-x64": ["@img/sharp-linux-x64@0.34.4", "", { "optionalDependencies": { "@img/sharp-libvips-linux-x64": "1.2.3" }, "os": "linux", "cpu": "x64" }, ""],

    "@img/sharp-linuxmusl-x64": ["@img/sharp-linuxmusl-x64@0.34.4", "", { "optionalDependencies": { "@img/sharp-libvips-linuxmusl-x64": "1.2.3" }, "os": "linux", "cpu": "x64" }, ""],

    "@jridgewell/gen-mapping": ["@jridgewell/gen-mapping@0.3.13", "", { "dependencies": { "@jridgewell/sourcemap-codec": "^1.5.0", "@jridgewell/trace-mapping": "^0.3.24" } }, ""],

    "@jridgewell/remapping": ["@jridgewell/remapping@2.3.5", "", { "dependencies": { "@jridgewell/gen-mapping": "^0.3.5", "@jridgewell/trace-mapping": "^0.3.24" } }, ""],

    "@jridgewell/resolve-uri": ["@jridgewell/resolve-uri@3.1.2", "", {}, ""],

    "@jridgewell/sourcemap-codec": ["@jridgewell/sourcemap-codec@1.5.5", "", {}, ""],

    "@jridgewell/trace-mapping": ["@jridgewell/trace-mapping@0.3.31", "", { "dependencies": { "@jridgewell/resolve-uri": "^3.1.0", "@jridgewell/sourcemap-codec": "^1.4.14" } }, ""],

    "@next/env": ["@next/env@16.0.1", "", {}, ""],
=======
    "@img/colour": ["@img/colour@1.0.0", "", {}, "sha512-A5P/LfWGFSl6nsckYtjw9da+19jB8hkJ6ACTGcDfEJ0aE+l2n2El7dsVM7UVHZQ9s2lmYMWlrS21YLy2IR1LUw=="],

    "@img/sharp-darwin-arm64": ["@img/sharp-darwin-arm64@0.34.5", "", { "optionalDependencies": { "@img/sharp-libvips-darwin-arm64": "1.2.4" }, "os": "darwin", "cpu": "arm64" }, "sha512-imtQ3WMJXbMY4fxb/Ndp6HBTNVtWCUI0WdobyheGf5+ad6xX8VIDO8u2xE4qc/fr08CKG/7dDseFtn6M6g/r3w=="],

    "@img/sharp-darwin-x64": ["@img/sharp-darwin-x64@0.34.5", "", { "optionalDependencies": { "@img/sharp-libvips-darwin-x64": "1.2.4" }, "os": "darwin", "cpu": "x64" }, "sha512-YNEFAF/4KQ/PeW0N+r+aVVsoIY0/qxxikF2SWdp+NRkmMB7y9LBZAVqQ4yhGCm/H3H270OSykqmQMKLBhBJDEw=="],

    "@img/sharp-libvips-darwin-arm64": ["@img/sharp-libvips-darwin-arm64@1.2.4", "", { "os": "darwin", "cpu": "arm64" }, "sha512-zqjjo7RatFfFoP0MkQ51jfuFZBnVE2pRiaydKJ1G/rHZvnsrHAOcQALIi9sA5co5xenQdTugCvtb1cuf78Vf4g=="],

    "@img/sharp-libvips-darwin-x64": ["@img/sharp-libvips-darwin-x64@1.2.4", "", { "os": "darwin", "cpu": "x64" }, "sha512-1IOd5xfVhlGwX+zXv2N93k0yMONvUlANylbJw1eTah8K/Jtpi15KC+WSiaX/nBmbm2HxRM1gZ0nSdjSsrZbGKg=="],

    "@img/sharp-libvips-linux-arm": ["@img/sharp-libvips-linux-arm@1.2.4", "", { "os": "linux", "cpu": "arm" }, "sha512-bFI7xcKFELdiNCVov8e44Ia4u2byA+l3XtsAj+Q8tfCwO6BQ8iDojYdvoPMqsKDkuoOo+X6HZA0s0q11ANMQ8A=="],

    "@img/sharp-libvips-linux-arm64": ["@img/sharp-libvips-linux-arm64@1.2.4", "", { "os": "linux", "cpu": "arm64" }, "sha512-excjX8DfsIcJ10x1Kzr4RcWe1edC9PquDRRPx3YVCvQv+U5p7Yin2s32ftzikXojb1PIFc/9Mt28/y+iRklkrw=="],

    "@img/sharp-libvips-linux-ppc64": ["@img/sharp-libvips-linux-ppc64@1.2.4", "", { "os": "linux", "cpu": "ppc64" }, "sha512-FMuvGijLDYG6lW+b/UvyilUWu5Ayu+3r2d1S8notiGCIyYU/76eig1UfMmkZ7vwgOrzKzlQbFSuQfgm7GYUPpA=="],

    "@img/sharp-libvips-linux-riscv64": ["@img/sharp-libvips-linux-riscv64@1.2.4", "", { "os": "linux", "cpu": "none" }, "sha512-oVDbcR4zUC0ce82teubSm+x6ETixtKZBh/qbREIOcI3cULzDyb18Sr/Wcyx7NRQeQzOiHTNbZFF1UwPS2scyGA=="],

    "@img/sharp-libvips-linux-s390x": ["@img/sharp-libvips-linux-s390x@1.2.4", "", { "os": "linux", "cpu": "s390x" }, "sha512-qmp9VrzgPgMoGZyPvrQHqk02uyjA0/QrTO26Tqk6l4ZV0MPWIW6LTkqOIov+J1yEu7MbFQaDpwdwJKhbJvuRxQ=="],

    "@img/sharp-libvips-linux-x64": ["@img/sharp-libvips-linux-x64@1.2.4", "", { "os": "linux", "cpu": "x64" }, "sha512-tJxiiLsmHc9Ax1bz3oaOYBURTXGIRDODBqhveVHonrHJ9/+k89qbLl0bcJns+e4t4rvaNBxaEZsFtSfAdquPrw=="],

    "@img/sharp-libvips-linuxmusl-arm64": ["@img/sharp-libvips-linuxmusl-arm64@1.2.4", "", { "os": "linux", "cpu": "arm64" }, "sha512-FVQHuwx1IIuNow9QAbYUzJ+En8KcVm9Lk5+uGUQJHaZmMECZmOlix9HnH7n1TRkXMS0pGxIJokIVB9SuqZGGXw=="],

    "@img/sharp-libvips-linuxmusl-x64": ["@img/sharp-libvips-linuxmusl-x64@1.2.4", "", { "os": "linux", "cpu": "x64" }, "sha512-+LpyBk7L44ZIXwz/VYfglaX/okxezESc6UxDSoyo2Ks6Jxc4Y7sGjpgU9s4PMgqgjj1gZCylTieNamqA1MF7Dg=="],

    "@img/sharp-linux-arm": ["@img/sharp-linux-arm@0.34.5", "", { "optionalDependencies": { "@img/sharp-libvips-linux-arm": "1.2.4" }, "os": "linux", "cpu": "arm" }, "sha512-9dLqsvwtg1uuXBGZKsxem9595+ujv0sJ6Vi8wcTANSFpwV/GONat5eCkzQo/1O6zRIkh0m/8+5BjrRr7jDUSZw=="],

    "@img/sharp-linux-arm64": ["@img/sharp-linux-arm64@0.34.5", "", { "optionalDependencies": { "@img/sharp-libvips-linux-arm64": "1.2.4" }, "os": "linux", "cpu": "arm64" }, "sha512-bKQzaJRY/bkPOXyKx5EVup7qkaojECG6NLYswgktOZjaXecSAeCWiZwwiFf3/Y+O1HrauiE3FVsGxFg8c24rZg=="],

    "@img/sharp-linux-ppc64": ["@img/sharp-linux-ppc64@0.34.5", "", { "optionalDependencies": { "@img/sharp-libvips-linux-ppc64": "1.2.4" }, "os": "linux", "cpu": "ppc64" }, "sha512-7zznwNaqW6YtsfrGGDA6BRkISKAAE1Jo0QdpNYXNMHu2+0dTrPflTLNkpc8l7MUP5M16ZJcUvysVWWrMefZquA=="],

    "@img/sharp-linux-riscv64": ["@img/sharp-linux-riscv64@0.34.5", "", { "optionalDependencies": { "@img/sharp-libvips-linux-riscv64": "1.2.4" }, "os": "linux", "cpu": "none" }, "sha512-51gJuLPTKa7piYPaVs8GmByo7/U7/7TZOq+cnXJIHZKavIRHAP77e3N2HEl3dgiqdD/w0yUfiJnII77PuDDFdw=="],

    "@img/sharp-linux-s390x": ["@img/sharp-linux-s390x@0.34.5", "", { "optionalDependencies": { "@img/sharp-libvips-linux-s390x": "1.2.4" }, "os": "linux", "cpu": "s390x" }, "sha512-nQtCk0PdKfho3eC5MrbQoigJ2gd1CgddUMkabUj+rBevs8tZ2cULOx46E7oyX+04WGfABgIwmMC0VqieTiR4jg=="],

    "@img/sharp-linux-x64": ["@img/sharp-linux-x64@0.34.5", "", { "optionalDependencies": { "@img/sharp-libvips-linux-x64": "1.2.4" }, "os": "linux", "cpu": "x64" }, "sha512-MEzd8HPKxVxVenwAa+JRPwEC7QFjoPWuS5NZnBt6B3pu7EG2Ge0id1oLHZpPJdn3OQK+BQDiw9zStiHBTJQQQQ=="],

    "@img/sharp-linuxmusl-arm64": ["@img/sharp-linuxmusl-arm64@0.34.5", "", { "optionalDependencies": { "@img/sharp-libvips-linuxmusl-arm64": "1.2.4" }, "os": "linux", "cpu": "arm64" }, "sha512-fprJR6GtRsMt6Kyfq44IsChVZeGN97gTD331weR1ex1c1rypDEABN6Tm2xa1wE6lYb5DdEnk03NZPqA7Id21yg=="],

    "@img/sharp-linuxmusl-x64": ["@img/sharp-linuxmusl-x64@0.34.5", "", { "optionalDependencies": { "@img/sharp-libvips-linuxmusl-x64": "1.2.4" }, "os": "linux", "cpu": "x64" }, "sha512-Jg8wNT1MUzIvhBFxViqrEhWDGzqymo3sV7z7ZsaWbZNDLXRJZoRGrjulp60YYtV4wfY8VIKcWidjojlLcWrd8Q=="],

    "@img/sharp-wasm32": ["@img/sharp-wasm32@0.34.5", "", { "dependencies": { "@emnapi/runtime": "^1.7.0" }, "cpu": "none" }, "sha512-OdWTEiVkY2PHwqkbBI8frFxQQFekHaSSkUIJkwzclWZe64O1X4UlUjqqqLaPbUpMOQk6FBu/HtlGXNblIs0huw=="],

    "@img/sharp-win32-arm64": ["@img/sharp-win32-arm64@0.34.5", "", { "os": "win32", "cpu": "arm64" }, "sha512-WQ3AgWCWYSb2yt+IG8mnC6Jdk9Whs7O0gxphblsLvdhSpSTtmu69ZG1Gkb6NuvxsNACwiPV6cNSZNzt0KPsw7g=="],

    "@img/sharp-win32-ia32": ["@img/sharp-win32-ia32@0.34.5", "", { "os": "win32", "cpu": "ia32" }, "sha512-FV9m/7NmeCmSHDD5j4+4pNI8Cp3aW+JvLoXcTUo0IqyjSfAZJ8dIUmijx1qaJsIiU+Hosw6xM5KijAWRJCSgNg=="],

    "@img/sharp-win32-x64": ["@img/sharp-win32-x64@0.34.5", "", { "os": "win32", "cpu": "x64" }, "sha512-+29YMsqY2/9eFEiW93eqWnuLcWcufowXewwSNIT6UwZdUUCrM3oFjMWH/Z6/TMmb4hlFenmfAVbpWeup2jryCw=="],

    "@jridgewell/gen-mapping": ["@jridgewell/gen-mapping@0.3.13", "", { "dependencies": { "@jridgewell/sourcemap-codec": "^1.5.0", "@jridgewell/trace-mapping": "^0.3.24" } }, "sha512-2kkt/7niJ6MgEPxF0bYdQ6etZaA+fQvDcLKckhy1yIQOzaoKjBBjSj63/aLVjYE3qhRt5dvM+uUyfCg6UKCBbA=="],

    "@jridgewell/remapping": ["@jridgewell/remapping@2.3.5", "", { "dependencies": { "@jridgewell/gen-mapping": "^0.3.5", "@jridgewell/trace-mapping": "^0.3.24" } }, "sha512-LI9u/+laYG4Ds1TDKSJW2YPrIlcVYOwi2fUC6xB43lueCjgxV4lffOCZCtYFiH6TNOX+tQKXx97T4IKHbhyHEQ=="],

    "@jridgewell/resolve-uri": ["@jridgewell/resolve-uri@3.1.2", "", {}, "sha512-bRISgCIjP20/tbWSPWMEi54QVPRZExkuD9lJL+UIxUKtwVJA8wW1Trb1jMs1RFXo1CBTNZ/5hpC9QvmKWdopKw=="],

    "@jridgewell/sourcemap-codec": ["@jridgewell/sourcemap-codec@1.5.5", "", {}, "sha512-cYQ9310grqxueWbl+WuIUIaiUaDcj7WOq5fVhEljNVgRfOUhY9fy2zTvfoqWsnebh8Sl70VScFbICvJnLKB0Og=="],

    "@jridgewell/trace-mapping": ["@jridgewell/trace-mapping@0.3.31", "", { "dependencies": { "@jridgewell/resolve-uri": "^3.1.0", "@jridgewell/sourcemap-codec": "^1.4.14" } }, "sha512-zzNR+SdQSDJzc8joaeP8QQoCQr8NuYx2dIIytl1QeBEZHJ9uW6hebsrYgbz8hJwUQao3TWCMtmfV8Nu1twOLAw=="],

    "@next/env": ["@next/env@16.0.1", "", {}, "sha512-LFvlK0TG2L3fEOX77OC35KowL8D7DlFF45C0OvKMC4hy8c/md1RC4UMNDlUGJqfCoCS2VWrZ4dSE6OjaX5+8mw=="],
>>>>>>> f1a71899

    "@next/swc-darwin-arm64": ["@next/swc-darwin-arm64@16.0.1", "", { "os": "darwin", "cpu": "arm64" }, "sha512-R0YxRp6/4W7yG1nKbfu41bp3d96a0EalonQXiMe+1H9GTHfKxGNCGFNWUho18avRBPsO8T3RmdWuzmfurlQPbg=="],

    "@next/swc-darwin-x64": ["@next/swc-darwin-x64@16.0.1", "", { "os": "darwin", "cpu": "x64" }, "sha512-kETZBocRux3xITiZtOtVoVvXyQLB7VBxN7L6EPqgI5paZiUlnsgYv4q8diTNYeHmF9EiehydOBo20lTttCbHAg=="],

    "@next/swc-linux-arm64-gnu": ["@next/swc-linux-arm64-gnu@16.0.1", "", { "os": "linux", "cpu": "arm64" }, "sha512-hWg3BtsxQuSKhfe0LunJoqxjO4NEpBmKkE+P2Sroos7yB//OOX3jD5ISP2wv8QdUwtRehMdwYz6VB50mY6hqAg=="],

    "@next/swc-linux-arm64-musl": ["@next/swc-linux-arm64-musl@16.0.1", "", { "os": "linux", "cpu": "arm64" }, "sha512-UPnOvYg+fjAhP3b1iQStcYPWeBFRLrugEyK/lDKGk7kLNua8t5/DvDbAEFotfV1YfcOY6bru76qN9qnjLoyHCQ=="],

    "@next/swc-linux-x64-gnu": ["@next/swc-linux-x64-gnu@16.0.1", "", { "os": "linux", "cpu": "x64" }, ""],

    "@next/swc-linux-x64-musl": ["@next/swc-linux-x64-musl@16.0.1", "", { "os": "linux", "cpu": "x64" }, ""],

    "@next/swc-win32-arm64-msvc": ["@next/swc-win32-arm64-msvc@16.0.1", "", { "os": "win32", "cpu": "arm64" }, "sha512-cPuBjYP6I699/RdbHJonb3BiRNEDm5CKEBuJ6SD8k3oLam2fDRMKAvmrli4QMDgT2ixyRJ0+DTkiODbIQhRkeQ=="],

    "@next/swc-win32-x64-msvc": ["@next/swc-win32-x64-msvc@16.0.1", "", { "os": "win32", "cpu": "x64" }, "sha512-XeEUJsE4JYtfrXe/LaJn3z1pD19fK0Q6Er8Qoufi+HqvdO4LEPyCxLUt4rxA+4RfYo6S9gMlmzCMU2F+AatFqQ=="],

    "@opentelemetry/api": ["@opentelemetry/api@1.9.0", "", {}, ""],

    "@radix-ui/number": ["@radix-ui/number@1.1.1", "", {}, "sha512-MkKCwxlXTgz6CFoJx3pCwn07GKp36+aZyu/u2Ln2VrA5DcdyCZkASEDBTd8x5whTQQL5CiYf4prXKLcgQdv29g=="],

    "@radix-ui/primitive": ["@radix-ui/primitive@1.1.3", "", {}, "sha512-JTF99U/6XIjCBo0wqkU5sK10glYe27MRRsfwoiq5zzOEZLHU3A3KCMa5X/azekYRCJ0HlwI0crAXS/5dEHTzDg=="],

    "@radix-ui/react-accessible-icon": ["@radix-ui/react-accessible-icon@1.1.7", "", { "dependencies": { "@radix-ui/react-visually-hidden": "1.2.3" }, "peerDependencies": { "@types/react": "*", "@types/react-dom": "*", "react": "^16.8 || ^17.0 || ^18.0 || ^19.0 || ^19.0.0-rc", "react-dom": "^16.8 || ^17.0 || ^18.0 || ^19.0 || ^19.0.0-rc" }, "optionalPeers": ["@types/react", "@types/react-dom"] }, "sha512-XM+E4WXl0OqUJFovy6GjmxxFyx9opfCAIUku4dlKRd5YEPqt4kALOkQOp0Of6reHuUkJuiPBEc5k0o4z4lTC8A=="],

    "@radix-ui/react-accordion": ["@radix-ui/react-accordion@1.2.12", "", { "dependencies": { "@radix-ui/primitive": "1.1.3", "@radix-ui/react-collapsible": "1.1.12", "@radix-ui/react-collection": "1.1.7", "@radix-ui/react-compose-refs": "1.1.2", "@radix-ui/react-context": "1.1.2", "@radix-ui/react-direction": "1.1.1", "@radix-ui/react-id": "1.1.1", "@radix-ui/react-primitive": "2.1.3", "@radix-ui/react-use-controllable-state": "1.2.2" }, "peerDependencies": { "@types/react": "*", "@types/react-dom": "*", "react": "^16.8 || ^17.0 || ^18.0 || ^19.0 || ^19.0.0-rc", "react-dom": "^16.8 || ^17.0 || ^18.0 || ^19.0 || ^19.0.0-rc" }, "optionalPeers": ["@types/react", "@types/react-dom"] }, "sha512-T4nygeh9YE9dLRPhAHSeOZi7HBXo+0kYIPJXayZfvWOWA0+n3dESrZbjfDPUABkUNym6Hd+f2IR113To8D2GPA=="],

    "@radix-ui/react-alert-dialog": ["@radix-ui/react-alert-dialog@1.1.15", "", { "dependencies": { "@radix-ui/primitive": "1.1.3", "@radix-ui/react-compose-refs": "1.1.2", "@radix-ui/react-context": "1.1.2", "@radix-ui/react-dialog": "1.1.15", "@radix-ui/react-primitive": "2.1.3", "@radix-ui/react-slot": "1.2.3" }, "peerDependencies": { "@types/react": "*", "@types/react-dom": "*", "react": "^16.8 || ^17.0 || ^18.0 || ^19.0 || ^19.0.0-rc", "react-dom": "^16.8 || ^17.0 || ^18.0 || ^19.0 || ^19.0.0-rc" }, "optionalPeers": ["@types/react", "@types/react-dom"] }, "sha512-oTVLkEw5GpdRe29BqJ0LSDFWI3qu0vR1M0mUkOQWDIUnY/QIkLpgDMWuKxP94c2NAC2LGcgVhG1ImF3jkZ5wXw=="],

    "@radix-ui/react-arrow": ["@radix-ui/react-arrow@1.1.7", "", { "dependencies": { "@radix-ui/react-primitive": "2.1.3" }, "peerDependencies": { "@types/react": "*", "@types/react-dom": "*", "react": "^16.8 || ^17.0 || ^18.0 || ^19.0 || ^19.0.0-rc", "react-dom": "^16.8 || ^17.0 || ^18.0 || ^19.0 || ^19.0.0-rc" }, "optionalPeers": ["@types/react", "@types/react-dom"] }, "sha512-F+M1tLhO+mlQaOWspE8Wstg+z6PwxwRd8oQ8IXceWz92kfAmalTRf0EjrouQeo7QssEPfCn05B4Ihs1K9WQ/7w=="],

    "@radix-ui/react-aspect-ratio": ["@radix-ui/react-aspect-ratio@1.1.7", "", { "dependencies": { "@radix-ui/react-primitive": "2.1.3" }, "peerDependencies": { "@types/react": "*", "@types/react-dom": "*", "react": "^16.8 || ^17.0 || ^18.0 || ^19.0 || ^19.0.0-rc", "react-dom": "^16.8 || ^17.0 || ^18.0 || ^19.0 || ^19.0.0-rc" }, "optionalPeers": ["@types/react", "@types/react-dom"] }, "sha512-Yq6lvO9HQyPwev1onK1daHCHqXVLzPhSVjmsNjCa2Zcxy2f7uJD2itDtxknv6FzAKCwD1qQkeVDmX/cev13n/g=="],

    "@radix-ui/react-avatar": ["@radix-ui/react-avatar@1.1.10", "", { "dependencies": { "@radix-ui/react-context": "1.1.2", "@radix-ui/react-primitive": "2.1.3", "@radix-ui/react-use-callback-ref": "1.1.1", "@radix-ui/react-use-is-hydrated": "0.1.0", "@radix-ui/react-use-layout-effect": "1.1.1" }, "peerDependencies": { "@types/react": "*", "@types/react-dom": "*", "react": "^16.8 || ^17.0 || ^18.0 || ^19.0 || ^19.0.0-rc", "react-dom": "^16.8 || ^17.0 || ^18.0 || ^19.0 || ^19.0.0-rc" }, "optionalPeers": ["@types/react", "@types/react-dom"] }, "sha512-V8piFfWapM5OmNCXTzVQY+E1rDa53zY+MQ4Y7356v4fFz6vqCyUtIz2rUD44ZEdwg78/jKmMJHj07+C/Z/rcog=="],

    "@radix-ui/react-checkbox": ["@radix-ui/react-checkbox@1.3.3", "", { "dependencies": { "@radix-ui/primitive": "1.1.3", "@radix-ui/react-compose-refs": "1.1.2", "@radix-ui/react-context": "1.1.2", "@radix-ui/react-presence": "1.1.5", "@radix-ui/react-primitive": "2.1.3", "@radix-ui/react-use-controllable-state": "1.2.2", "@radix-ui/react-use-previous": "1.1.1", "@radix-ui/react-use-size": "1.1.1" }, "peerDependencies": { "@types/react": "*", "@types/react-dom": "*", "react": "^16.8 || ^17.0 || ^18.0 || ^19.0 || ^19.0.0-rc", "react-dom": "^16.8 || ^17.0 || ^18.0 || ^19.0 || ^19.0.0-rc" }, "optionalPeers": ["@types/react", "@types/react-dom"] }, "sha512-wBbpv+NQftHDdG86Qc0pIyXk5IR3tM8Vd0nWLKDcX8nNn4nXFOFwsKuqw2okA/1D/mpaAkmuyndrPJTYDNZtFw=="],

    "@radix-ui/react-collapsible": ["@radix-ui/react-collapsible@1.1.12", "", { "dependencies": { "@radix-ui/primitive": "1.1.3", "@radix-ui/react-compose-refs": "1.1.2", "@radix-ui/react-context": "1.1.2", "@radix-ui/react-id": "1.1.1", "@radix-ui/react-presence": "1.1.5", "@radix-ui/react-primitive": "2.1.3", "@radix-ui/react-use-controllable-state": "1.2.2", "@radix-ui/react-use-layout-effect": "1.1.1" }, "peerDependencies": { "@types/react": "*", "@types/react-dom": "*", "react": "^16.8 || ^17.0 || ^18.0 || ^19.0 || ^19.0.0-rc", "react-dom": "^16.8 || ^17.0 || ^18.0 || ^19.0 || ^19.0.0-rc" }, "optionalPeers": ["@types/react", "@types/react-dom"] }, "sha512-Uu+mSh4agx2ib1uIGPP4/CKNULyajb3p92LsVXmH2EHVMTfZWpll88XJ0j4W0z3f8NK1eYl1+Mf/szHPmcHzyA=="],

    "@radix-ui/react-collection": ["@radix-ui/react-collection@1.1.7", "", { "dependencies": { "@radix-ui/react-compose-refs": "1.1.2", "@radix-ui/react-context": "1.1.2", "@radix-ui/react-primitive": "2.1.3", "@radix-ui/react-slot": "1.2.3" }, "peerDependencies": { "@types/react": "*", "@types/react-dom": "*", "react": "^16.8 || ^17.0 || ^18.0 || ^19.0 || ^19.0.0-rc", "react-dom": "^16.8 || ^17.0 || ^18.0 || ^19.0 || ^19.0.0-rc" }, "optionalPeers": ["@types/react", "@types/react-dom"] }, "sha512-Fh9rGN0MoI4ZFUNyfFVNU4y9LUz93u9/0K+yLgA2bwRojxM8JU1DyvvMBabnZPBgMWREAJvU2jjVzq+LrFUglw=="],

    "@radix-ui/react-compose-refs": ["@radix-ui/react-compose-refs@1.1.2", "", { "peerDependencies": { "@types/react": "*", "react": "^16.8 || ^17.0 || ^18.0 || ^19.0 || ^19.0.0-rc" } }, ""],

    "@radix-ui/react-context": ["@radix-ui/react-context@1.1.2", "", { "peerDependencies": { "@types/react": "*", "react": "^16.8 || ^17.0 || ^18.0 || ^19.0 || ^19.0.0-rc" }, "optionalPeers": ["@types/react"] }, "sha512-jCi/QKUM2r1Ju5a3J64TH2A5SpKAgh0LpknyqdQ4m6DCV0xJ2HG1xARRwNGPQfi1SLdLWZ1OJz6F4OMBBNiGJA=="],

    "@radix-ui/react-context-menu": ["@radix-ui/react-context-menu@2.2.16", "", { "dependencies": { "@radix-ui/primitive": "1.1.3", "@radix-ui/react-context": "1.1.2", "@radix-ui/react-menu": "2.1.16", "@radix-ui/react-primitive": "2.1.3", "@radix-ui/react-use-callback-ref": "1.1.1", "@radix-ui/react-use-controllable-state": "1.2.2" }, "peerDependencies": { "@types/react": "*", "@types/react-dom": "*", "react": "^16.8 || ^17.0 || ^18.0 || ^19.0 || ^19.0.0-rc", "react-dom": "^16.8 || ^17.0 || ^18.0 || ^19.0 || ^19.0.0-rc" }, "optionalPeers": ["@types/react", "@types/react-dom"] }, "sha512-O8morBEW+HsVG28gYDZPTrT9UUovQUlJue5YO836tiTJhuIWBm/zQHc7j388sHWtdH/xUZurK9olD2+pcqx5ww=="],

    "@radix-ui/react-dialog": ["@radix-ui/react-dialog@1.1.15", "", { "dependencies": { "@radix-ui/primitive": "1.1.3", "@radix-ui/react-compose-refs": "1.1.2", "@radix-ui/react-context": "1.1.2", "@radix-ui/react-dismissable-layer": "1.1.11", "@radix-ui/react-focus-guards": "1.1.3", "@radix-ui/react-focus-scope": "1.1.7", "@radix-ui/react-id": "1.1.1", "@radix-ui/react-portal": "1.1.9", "@radix-ui/react-presence": "1.1.5", "@radix-ui/react-primitive": "2.1.3", "@radix-ui/react-slot": "1.2.3", "@radix-ui/react-use-controllable-state": "1.2.2", "aria-hidden": "^1.2.4", "react-remove-scroll": "^2.6.3" }, "peerDependencies": { "@types/react": "*", "@types/react-dom": "*", "react": "^16.8 || ^17.0 || ^18.0 || ^19.0 || ^19.0.0-rc", "react-dom": "^16.8 || ^17.0 || ^18.0 || ^19.0 || ^19.0.0-rc" }, "optionalPeers": ["@types/react", "@types/react-dom"] }, "sha512-TCglVRtzlffRNxRMEyR36DGBLJpeusFcgMVD9PZEzAKnUs1lKCgX5u9BmC2Yg+LL9MgZDugFFs1Vl+Jp4t/PGw=="],

    "@radix-ui/react-direction": ["@radix-ui/react-direction@1.1.1", "", { "peerDependencies": { "@types/react": "*", "react": "^16.8 || ^17.0 || ^18.0 || ^19.0 || ^19.0.0-rc" }, "optionalPeers": ["@types/react"] }, "sha512-1UEWRX6jnOA2y4H5WczZ44gOOjTEmlqv1uNW4GAJEO5+bauCBhv8snY65Iw5/VOS/ghKN9gr2KjnLKxrsvoMVw=="],

    "@radix-ui/react-dismissable-layer": ["@radix-ui/react-dismissable-layer@1.1.11", "", { "dependencies": { "@radix-ui/primitive": "1.1.3", "@radix-ui/react-compose-refs": "1.1.2", "@radix-ui/react-primitive": "2.1.3", "@radix-ui/react-use-callback-ref": "1.1.1", "@radix-ui/react-use-escape-keydown": "1.1.1" }, "peerDependencies": { "@types/react": "*", "@types/react-dom": "*", "react": "^16.8 || ^17.0 || ^18.0 || ^19.0 || ^19.0.0-rc", "react-dom": "^16.8 || ^17.0 || ^18.0 || ^19.0 || ^19.0.0-rc" }, "optionalPeers": ["@types/react", "@types/react-dom"] }, "sha512-Nqcp+t5cTB8BinFkZgXiMJniQH0PsUt2k51FUhbdfeKvc4ACcG2uQniY/8+h1Yv6Kza4Q7lD7PQV0z0oicE0Mg=="],

    "@radix-ui/react-dropdown-menu": ["@radix-ui/react-dropdown-menu@2.1.16", "", { "dependencies": { "@radix-ui/primitive": "1.1.3", "@radix-ui/react-compose-refs": "1.1.2", "@radix-ui/react-context": "1.1.2", "@radix-ui/react-id": "1.1.1", "@radix-ui/react-menu": "2.1.16", "@radix-ui/react-primitive": "2.1.3", "@radix-ui/react-use-controllable-state": "1.2.2" }, "peerDependencies": { "@types/react": "*", "@types/react-dom": "*", "react": "^16.8 || ^17.0 || ^18.0 || ^19.0 || ^19.0.0-rc", "react-dom": "^16.8 || ^17.0 || ^18.0 || ^19.0 || ^19.0.0-rc" }, "optionalPeers": ["@types/react", "@types/react-dom"] }, "sha512-1PLGQEynI/3OX/ftV54COn+3Sud/Mn8vALg2rWnBLnRaGtJDduNW/22XjlGgPdpcIbiQxjKtb7BkcjP00nqfJw=="],

    "@radix-ui/react-focus-guards": ["@radix-ui/react-focus-guards@1.1.3", "", { "peerDependencies": { "@types/react": "*", "react": "^16.8 || ^17.0 || ^18.0 || ^19.0 || ^19.0.0-rc" }, "optionalPeers": ["@types/react"] }, "sha512-0rFg/Rj2Q62NCm62jZw0QX7a3sz6QCQU0LpZdNrJX8byRGaGVTqbrW9jAoIAHyMQqsNpeZ81YgSizOt5WXq0Pw=="],

    "@radix-ui/react-focus-scope": ["@radix-ui/react-focus-scope@1.1.7", "", { "dependencies": { "@radix-ui/react-compose-refs": "1.1.2", "@radix-ui/react-primitive": "2.1.3", "@radix-ui/react-use-callback-ref": "1.1.1" }, "peerDependencies": { "@types/react": "*", "@types/react-dom": "*", "react": "^16.8 || ^17.0 || ^18.0 || ^19.0 || ^19.0.0-rc", "react-dom": "^16.8 || ^17.0 || ^18.0 || ^19.0 || ^19.0.0-rc" }, "optionalPeers": ["@types/react", "@types/react-dom"] }, "sha512-t2ODlkXBQyn7jkl6TNaw/MtVEVvIGelJDCG41Okq/KwUsJBwQ4XVZsHAVUkK4mBv3ewiAS3PGuUWuY2BoK4ZUw=="],

    "@radix-ui/react-form": ["@radix-ui/react-form@0.1.8", "", { "dependencies": { "@radix-ui/primitive": "1.1.3", "@radix-ui/react-compose-refs": "1.1.2", "@radix-ui/react-context": "1.1.2", "@radix-ui/react-id": "1.1.1", "@radix-ui/react-label": "2.1.7", "@radix-ui/react-primitive": "2.1.3" }, "peerDependencies": { "@types/react": "*", "@types/react-dom": "*", "react": "^16.8 || ^17.0 || ^18.0 || ^19.0 || ^19.0.0-rc", "react-dom": "^16.8 || ^17.0 || ^18.0 || ^19.0 || ^19.0.0-rc" }, "optionalPeers": ["@types/react", "@types/react-dom"] }, "sha512-QM70k4Zwjttifr5a4sZFts9fn8FzHYvQ5PiB19O2HsYibaHSVt9fH9rzB0XZo/YcM+b7t/p7lYCT/F5eOeF5yQ=="],

    "@radix-ui/react-hover-card": ["@radix-ui/react-hover-card@1.1.15", "", { "dependencies": { "@radix-ui/primitive": "1.1.3", "@radix-ui/react-compose-refs": "1.1.2", "@radix-ui/react-context": "1.1.2", "@radix-ui/react-dismissable-layer": "1.1.11", "@radix-ui/react-popper": "1.2.8", "@radix-ui/react-portal": "1.1.9", "@radix-ui/react-presence": "1.1.5", "@radix-ui/react-primitive": "2.1.3", "@radix-ui/react-use-controllable-state": "1.2.2" }, "peerDependencies": { "@types/react": "*", "@types/react-dom": "*", "react": "^16.8 || ^17.0 || ^18.0 || ^19.0 || ^19.0.0-rc", "react-dom": "^16.8 || ^17.0 || ^18.0 || ^19.0 || ^19.0.0-rc" }, "optionalPeers": ["@types/react", "@types/react-dom"] }, "sha512-qgTkjNT1CfKMoP0rcasmlH2r1DAiYicWsDsufxl940sT2wHNEWWv6FMWIQXWhVdmC1d/HYfbhQx60KYyAtKxjg=="],

    "@radix-ui/react-id": ["@radix-ui/react-id@1.1.1", "", { "dependencies": { "@radix-ui/react-use-layout-effect": "1.1.1" }, "peerDependencies": { "@types/react": "*", "react": "^16.8 || ^17.0 || ^18.0 || ^19.0 || ^19.0.0-rc" }, "optionalPeers": ["@types/react"] }, "sha512-kGkGegYIdQsOb4XjsfM97rXsiHaBwco+hFI66oO4s9LU+PLAC5oJ7khdOVFxkhsmlbpUqDAvXw11CluXP+jkHg=="],

    "@radix-ui/react-label": ["@radix-ui/react-label@2.1.7", "", { "dependencies": { "@radix-ui/react-primitive": "2.1.3" }, "peerDependencies": { "@types/react": "*", "@types/react-dom": "*", "react": "^16.8 || ^17.0 || ^18.0 || ^19.0 || ^19.0.0-rc", "react-dom": "^16.8 || ^17.0 || ^18.0 || ^19.0 || ^19.0.0-rc" }, "optionalPeers": ["@types/react", "@types/react-dom"] }, "sha512-YT1GqPSL8kJn20djelMX7/cTRp/Y9w5IZHvfxQTVHrOqa2yMl7i/UfMqKRU5V7mEyKTrUVgJXhNQPVCG8PBLoQ=="],

    "@radix-ui/react-menu": ["@radix-ui/react-menu@2.1.16", "", { "dependencies": { "@radix-ui/primitive": "1.1.3", "@radix-ui/react-collection": "1.1.7", "@radix-ui/react-compose-refs": "1.1.2", "@radix-ui/react-context": "1.1.2", "@radix-ui/react-direction": "1.1.1", "@radix-ui/react-dismissable-layer": "1.1.11", "@radix-ui/react-focus-guards": "1.1.3", "@radix-ui/react-focus-scope": "1.1.7", "@radix-ui/react-id": "1.1.1", "@radix-ui/react-popper": "1.2.8", "@radix-ui/react-portal": "1.1.9", "@radix-ui/react-presence": "1.1.5", "@radix-ui/react-primitive": "2.1.3", "@radix-ui/react-roving-focus": "1.1.11", "@radix-ui/react-slot": "1.2.3", "@radix-ui/react-use-callback-ref": "1.1.1", "aria-hidden": "^1.2.4", "react-remove-scroll": "^2.6.3" }, "peerDependencies": { "@types/react": "*", "@types/react-dom": "*", "react": "^16.8 || ^17.0 || ^18.0 || ^19.0 || ^19.0.0-rc", "react-dom": "^16.8 || ^17.0 || ^18.0 || ^19.0 || ^19.0.0-rc" }, "optionalPeers": ["@types/react", "@types/react-dom"] }, "sha512-72F2T+PLlphrqLcAotYPp0uJMr5SjP5SL01wfEspJbru5Zs5vQaSHb4VB3ZMJPimgHHCHG7gMOeOB9H3Hdmtxg=="],

    "@radix-ui/react-menubar": ["@radix-ui/react-menubar@1.1.16", "", { "dependencies": { "@radix-ui/primitive": "1.1.3", "@radix-ui/react-collection": "1.1.7", "@radix-ui/react-compose-refs": "1.1.2", "@radix-ui/react-context": "1.1.2", "@radix-ui/react-direction": "1.1.1", "@radix-ui/react-id": "1.1.1", "@radix-ui/react-menu": "2.1.16", "@radix-ui/react-primitive": "2.1.3", "@radix-ui/react-roving-focus": "1.1.11", "@radix-ui/react-use-controllable-state": "1.2.2" }, "peerDependencies": { "@types/react": "*", "@types/react-dom": "*", "react": "^16.8 || ^17.0 || ^18.0 || ^19.0 || ^19.0.0-rc", "react-dom": "^16.8 || ^17.0 || ^18.0 || ^19.0 || ^19.0.0-rc" }, "optionalPeers": ["@types/react", "@types/react-dom"] }, "sha512-EB1FktTz5xRRi2Er974AUQZWg2yVBb1yjip38/lgwtCVRd3a+maUoGHN/xs9Yv8SY8QwbSEb+YrxGadVWbEutA=="],

    "@radix-ui/react-navigation-menu": ["@radix-ui/react-navigation-menu@1.2.14", "", { "dependencies": { "@radix-ui/primitive": "1.1.3", "@radix-ui/react-collection": "1.1.7", "@radix-ui/react-compose-refs": "1.1.2", "@radix-ui/react-context": "1.1.2", "@radix-ui/react-direction": "1.1.1", "@radix-ui/react-dismissable-layer": "1.1.11", "@radix-ui/react-id": "1.1.1", "@radix-ui/react-presence": "1.1.5", "@radix-ui/react-primitive": "2.1.3", "@radix-ui/react-use-callback-ref": "1.1.1", "@radix-ui/react-use-controllable-state": "1.2.2", "@radix-ui/react-use-layout-effect": "1.1.1", "@radix-ui/react-use-previous": "1.1.1", "@radix-ui/react-visually-hidden": "1.2.3" }, "peerDependencies": { "@types/react": "*", "@types/react-dom": "*", "react": "^16.8 || ^17.0 || ^18.0 || ^19.0 || ^19.0.0-rc", "react-dom": "^16.8 || ^17.0 || ^18.0 || ^19.0 || ^19.0.0-rc" }, "optionalPeers": ["@types/react", "@types/react-dom"] }, "sha512-YB9mTFQvCOAQMHU+C/jVl96WmuWeltyUEpRJJky51huhds5W2FQr1J8D/16sQlf0ozxkPK8uF3niQMdUwZPv5w=="],

    "@radix-ui/react-one-time-password-field": ["@radix-ui/react-one-time-password-field@0.1.8", "", { "dependencies": { "@radix-ui/number": "1.1.1", "@radix-ui/primitive": "1.1.3", "@radix-ui/react-collection": "1.1.7", "@radix-ui/react-compose-refs": "1.1.2", "@radix-ui/react-context": "1.1.2", "@radix-ui/react-direction": "1.1.1", "@radix-ui/react-primitive": "2.1.3", "@radix-ui/react-roving-focus": "1.1.11", "@radix-ui/react-use-controllable-state": "1.2.2", "@radix-ui/react-use-effect-event": "0.0.2", "@radix-ui/react-use-is-hydrated": "0.1.0", "@radix-ui/react-use-layout-effect": "1.1.1" }, "peerDependencies": { "@types/react": "*", "@types/react-dom": "*", "react": "^16.8 || ^17.0 || ^18.0 || ^19.0 || ^19.0.0-rc", "react-dom": "^16.8 || ^17.0 || ^18.0 || ^19.0 || ^19.0.0-rc" }, "optionalPeers": ["@types/react", "@types/react-dom"] }, "sha512-ycS4rbwURavDPVjCb5iS3aG4lURFDILi6sKI/WITUMZ13gMmn/xGjpLoqBAalhJaDk8I3UbCM5GzKHrnzwHbvg=="],

    "@radix-ui/react-password-toggle-field": ["@radix-ui/react-password-toggle-field@0.1.3", "", { "dependencies": { "@radix-ui/primitive": "1.1.3", "@radix-ui/react-compose-refs": "1.1.2", "@radix-ui/react-context": "1.1.2", "@radix-ui/react-id": "1.1.1", "@radix-ui/react-primitive": "2.1.3", "@radix-ui/react-use-controllable-state": "1.2.2", "@radix-ui/react-use-effect-event": "0.0.2", "@radix-ui/react-use-is-hydrated": "0.1.0" }, "peerDependencies": { "@types/react": "*", "@types/react-dom": "*", "react": "^16.8 || ^17.0 || ^18.0 || ^19.0 || ^19.0.0-rc", "react-dom": "^16.8 || ^17.0 || ^18.0 || ^19.0 || ^19.0.0-rc" }, "optionalPeers": ["@types/react", "@types/react-dom"] }, "sha512-/UuCrDBWravcaMix4TdT+qlNdVwOM1Nck9kWx/vafXsdfj1ChfhOdfi3cy9SGBpWgTXwYCuboT/oYpJy3clqfw=="],

    "@radix-ui/react-popover": ["@radix-ui/react-popover@1.1.15", "", { "dependencies": { "@radix-ui/primitive": "1.1.3", "@radix-ui/react-compose-refs": "1.1.2", "@radix-ui/react-context": "1.1.2", "@radix-ui/react-dismissable-layer": "1.1.11", "@radix-ui/react-focus-guards": "1.1.3", "@radix-ui/react-focus-scope": "1.1.7", "@radix-ui/react-id": "1.1.1", "@radix-ui/react-popper": "1.2.8", "@radix-ui/react-portal": "1.1.9", "@radix-ui/react-presence": "1.1.5", "@radix-ui/react-primitive": "2.1.3", "@radix-ui/react-slot": "1.2.3", "@radix-ui/react-use-controllable-state": "1.2.2", "aria-hidden": "^1.2.4", "react-remove-scroll": "^2.6.3" }, "peerDependencies": { "@types/react": "*", "@types/react-dom": "*", "react": "^16.8 || ^17.0 || ^18.0 || ^19.0 || ^19.0.0-rc", "react-dom": "^16.8 || ^17.0 || ^18.0 || ^19.0 || ^19.0.0-rc" }, "optionalPeers": ["@types/react", "@types/react-dom"] }, "sha512-kr0X2+6Yy/vJzLYJUPCZEc8SfQcf+1COFoAqauJm74umQhta9M7lNJHP7QQS3vkvcGLQUbWpMzwrXYwrYztHKA=="],

    "@radix-ui/react-popper": ["@radix-ui/react-popper@1.2.8", "", { "dependencies": { "@floating-ui/react-dom": "^2.0.0", "@radix-ui/react-arrow": "1.1.7", "@radix-ui/react-compose-refs": "1.1.2", "@radix-ui/react-context": "1.1.2", "@radix-ui/react-primitive": "2.1.3", "@radix-ui/react-use-callback-ref": "1.1.1", "@radix-ui/react-use-layout-effect": "1.1.1", "@radix-ui/react-use-rect": "1.1.1", "@radix-ui/react-use-size": "1.1.1", "@radix-ui/rect": "1.1.1" }, "peerDependencies": { "@types/react": "*", "@types/react-dom": "*", "react": "^16.8 || ^17.0 || ^18.0 || ^19.0 || ^19.0.0-rc", "react-dom": "^16.8 || ^17.0 || ^18.0 || ^19.0 || ^19.0.0-rc" }, "optionalPeers": ["@types/react", "@types/react-dom"] }, "sha512-0NJQ4LFFUuWkE7Oxf0htBKS6zLkkjBH+hM1uk7Ng705ReR8m/uelduy1DBo0PyBXPKVnBA6YBlU94MBGXrSBCw=="],

    "@radix-ui/react-portal": ["@radix-ui/react-portal@1.1.9", "", { "dependencies": { "@radix-ui/react-primitive": "2.1.3", "@radix-ui/react-use-layout-effect": "1.1.1" }, "peerDependencies": { "@types/react": "*", "@types/react-dom": "*", "react": "^16.8 || ^17.0 || ^18.0 || ^19.0 || ^19.0.0-rc", "react-dom": "^16.8 || ^17.0 || ^18.0 || ^19.0 || ^19.0.0-rc" }, "optionalPeers": ["@types/react", "@types/react-dom"] }, "sha512-bpIxvq03if6UNwXZ+HTK71JLh4APvnXntDc6XOX8UVq4XQOVl7lwok0AvIl+b8zgCw3fSaVTZMpAPPagXbKmHQ=="],

    "@radix-ui/react-presence": ["@radix-ui/react-presence@1.1.5", "", { "dependencies": { "@radix-ui/react-compose-refs": "1.1.2", "@radix-ui/react-use-layout-effect": "1.1.1" }, "peerDependencies": { "@types/react": "*", "@types/react-dom": "*", "react": "^16.8 || ^17.0 || ^18.0 || ^19.0 || ^19.0.0-rc", "react-dom": "^16.8 || ^17.0 || ^18.0 || ^19.0 || ^19.0.0-rc" }, "optionalPeers": ["@types/react", "@types/react-dom"] }, "sha512-/jfEwNDdQVBCNvjkGit4h6pMOzq8bHkopq458dPt2lMjx+eBQUohZNG9A7DtO/O5ukSbxuaNGXMjHicgwy6rQQ=="],

    "@radix-ui/react-primitive": ["@radix-ui/react-primitive@2.1.3", "", { "dependencies": { "@radix-ui/react-slot": "1.2.3" }, "peerDependencies": { "@types/react": "*", "@types/react-dom": "*", "react": "^16.8 || ^17.0 || ^18.0 || ^19.0 || ^19.0.0-rc", "react-dom": "^16.8 || ^17.0 || ^18.0 || ^19.0 || ^19.0.0-rc" }, "optionalPeers": ["@types/react", "@types/react-dom"] }, "sha512-m9gTwRkhy2lvCPe6QJp4d3G1TYEUHn/FzJUtq9MjH46an1wJU+GdoGC5VLof8RX8Ft/DlpshApkhswDLZzHIcQ=="],

    "@radix-ui/react-progress": ["@radix-ui/react-progress@1.1.7", "", { "dependencies": { "@radix-ui/react-context": "1.1.2", "@radix-ui/react-primitive": "2.1.3" }, "peerDependencies": { "@types/react": "*", "@types/react-dom": "*", "react": "^16.8 || ^17.0 || ^18.0 || ^19.0 || ^19.0.0-rc", "react-dom": "^16.8 || ^17.0 || ^18.0 || ^19.0 || ^19.0.0-rc" }, "optionalPeers": ["@types/react", "@types/react-dom"] }, "sha512-vPdg/tF6YC/ynuBIJlk1mm7Le0VgW6ub6J2UWnTQ7/D23KXcPI1qy+0vBkgKgd38RCMJavBXpB83HPNFMTb0Fg=="],

    "@radix-ui/react-radio-group": ["@radix-ui/react-radio-group@1.3.8", "", { "dependencies": { "@radix-ui/primitive": "1.1.3", "@radix-ui/react-compose-refs": "1.1.2", "@radix-ui/react-context": "1.1.2", "@radix-ui/react-direction": "1.1.1", "@radix-ui/react-presence": "1.1.5", "@radix-ui/react-primitive": "2.1.3", "@radix-ui/react-roving-focus": "1.1.11", "@radix-ui/react-use-controllable-state": "1.2.2", "@radix-ui/react-use-previous": "1.1.1", "@radix-ui/react-use-size": "1.1.1" }, "peerDependencies": { "@types/react": "*", "@types/react-dom": "*", "react": "^16.8 || ^17.0 || ^18.0 || ^19.0 || ^19.0.0-rc", "react-dom": "^16.8 || ^17.0 || ^18.0 || ^19.0 || ^19.0.0-rc" }, "optionalPeers": ["@types/react", "@types/react-dom"] }, "sha512-VBKYIYImA5zsxACdisNQ3BjCBfmbGH3kQlnFVqlWU4tXwjy7cGX8ta80BcrO+WJXIn5iBylEH3K6ZTlee//lgQ=="],

    "@radix-ui/react-roving-focus": ["@radix-ui/react-roving-focus@1.1.11", "", { "dependencies": { "@radix-ui/primitive": "1.1.3", "@radix-ui/react-collection": "1.1.7", "@radix-ui/react-compose-refs": "1.1.2", "@radix-ui/react-context": "1.1.2", "@radix-ui/react-direction": "1.1.1", "@radix-ui/react-id": "1.1.1", "@radix-ui/react-primitive": "2.1.3", "@radix-ui/react-use-callback-ref": "1.1.1", "@radix-ui/react-use-controllable-state": "1.2.2" }, "peerDependencies": { "@types/react": "*", "@types/react-dom": "*", "react": "^16.8 || ^17.0 || ^18.0 || ^19.0 || ^19.0.0-rc", "react-dom": "^16.8 || ^17.0 || ^18.0 || ^19.0 || ^19.0.0-rc" }, "optionalPeers": ["@types/react", "@types/react-dom"] }, "sha512-7A6S9jSgm/S+7MdtNDSb+IU859vQqJ/QAtcYQcfFC6W8RS4IxIZDldLR0xqCFZ6DCyrQLjLPsxtTNch5jVA4lA=="],

    "@radix-ui/react-scroll-area": ["@radix-ui/react-scroll-area@1.2.10", "", { "dependencies": { "@radix-ui/number": "1.1.1", "@radix-ui/primitive": "1.1.3", "@radix-ui/react-compose-refs": "1.1.2", "@radix-ui/react-context": "1.1.2", "@radix-ui/react-direction": "1.1.1", "@radix-ui/react-presence": "1.1.5", "@radix-ui/react-primitive": "2.1.3", "@radix-ui/react-use-callback-ref": "1.1.1", "@radix-ui/react-use-layout-effect": "1.1.1" }, "peerDependencies": { "@types/react": "*", "@types/react-dom": "*", "react": "^16.8 || ^17.0 || ^18.0 || ^19.0 || ^19.0.0-rc", "react-dom": "^16.8 || ^17.0 || ^18.0 || ^19.0 || ^19.0.0-rc" }, "optionalPeers": ["@types/react", "@types/react-dom"] }, "sha512-tAXIa1g3sM5CGpVT0uIbUx/U3Gs5N8T52IICuCtObaos1S8fzsrPXG5WObkQN3S6NVl6wKgPhAIiBGbWnvc97A=="],

    "@radix-ui/react-select": ["@radix-ui/react-select@2.2.6", "", { "dependencies": { "@radix-ui/number": "1.1.1", "@radix-ui/primitive": "1.1.3", "@radix-ui/react-collection": "1.1.7", "@radix-ui/react-compose-refs": "1.1.2", "@radix-ui/react-context": "1.1.2", "@radix-ui/react-direction": "1.1.1", "@radix-ui/react-dismissable-layer": "1.1.11", "@radix-ui/react-focus-guards": "1.1.3", "@radix-ui/react-focus-scope": "1.1.7", "@radix-ui/react-id": "1.1.1", "@radix-ui/react-popper": "1.2.8", "@radix-ui/react-portal": "1.1.9", "@radix-ui/react-primitive": "2.1.3", "@radix-ui/react-slot": "1.2.3", "@radix-ui/react-use-callback-ref": "1.1.1", "@radix-ui/react-use-controllable-state": "1.2.2", "@radix-ui/react-use-layout-effect": "1.1.1", "@radix-ui/react-use-previous": "1.1.1", "@radix-ui/react-visually-hidden": "1.2.3", "aria-hidden": "^1.2.4", "react-remove-scroll": "^2.6.3" }, "peerDependencies": { "@types/react": "*", "@types/react-dom": "*", "react": "^16.8 || ^17.0 || ^18.0 || ^19.0 || ^19.0.0-rc", "react-dom": "^16.8 || ^17.0 || ^18.0 || ^19.0 || ^19.0.0-rc" }, "optionalPeers": ["@types/react", "@types/react-dom"] }, "sha512-I30RydO+bnn2PQztvo25tswPH+wFBjehVGtmagkU78yMdwTwVf12wnAOF+AeP8S2N8xD+5UPbGhkUfPyvT+mwQ=="],

    "@radix-ui/react-separator": ["@radix-ui/react-separator@1.1.7", "", { "dependencies": { "@radix-ui/react-primitive": "2.1.3" }, "peerDependencies": { "@types/react": "*", "@types/react-dom": "*", "react": "^16.8 || ^17.0 || ^18.0 || ^19.0 || ^19.0.0-rc", "react-dom": "^16.8 || ^17.0 || ^18.0 || ^19.0 || ^19.0.0-rc" }, "optionalPeers": ["@types/react", "@types/react-dom"] }, "sha512-0HEb8R9E8A+jZjvmFCy/J4xhbXy3TV+9XSnGJ3KvTtjlIUy/YQ/p6UYZvi7YbeoeXdyU9+Y3scizK6hkY37baA=="],

    "@radix-ui/react-slider": ["@radix-ui/react-slider@1.3.6", "", { "dependencies": { "@radix-ui/number": "1.1.1", "@radix-ui/primitive": "1.1.3", "@radix-ui/react-collection": "1.1.7", "@radix-ui/react-compose-refs": "1.1.2", "@radix-ui/react-context": "1.1.2", "@radix-ui/react-direction": "1.1.1", "@radix-ui/react-primitive": "2.1.3", "@radix-ui/react-use-controllable-state": "1.2.2", "@radix-ui/react-use-layout-effect": "1.1.1", "@radix-ui/react-use-previous": "1.1.1", "@radix-ui/react-use-size": "1.1.1" }, "peerDependencies": { "@types/react": "*", "@types/react-dom": "*", "react": "^16.8 || ^17.0 || ^18.0 || ^19.0 || ^19.0.0-rc", "react-dom": "^16.8 || ^17.0 || ^18.0 || ^19.0 || ^19.0.0-rc" }, "optionalPeers": ["@types/react", "@types/react-dom"] }, "sha512-JPYb1GuM1bxfjMRlNLE+BcmBC8onfCi60Blk7OBqi2MLTFdS+8401U4uFjnwkOr49BLmXxLC6JHkvAsx5OJvHw=="],

    "@radix-ui/react-slot": ["@radix-ui/react-slot@1.2.4", "", { "dependencies": { "@radix-ui/react-compose-refs": "1.1.2" }, "peerDependencies": { "@types/react": "*", "react": "^16.8 || ^17.0 || ^18.0 || ^19.0 || ^19.0.0-rc" } }, ""],

    "@radix-ui/react-switch": ["@radix-ui/react-switch@1.2.6", "", { "dependencies": { "@radix-ui/primitive": "1.1.3", "@radix-ui/react-compose-refs": "1.1.2", "@radix-ui/react-context": "1.1.2", "@radix-ui/react-primitive": "2.1.3", "@radix-ui/react-use-controllable-state": "1.2.2", "@radix-ui/react-use-previous": "1.1.1", "@radix-ui/react-use-size": "1.1.1" }, "peerDependencies": { "@types/react": "*", "@types/react-dom": "*", "react": "^16.8 || ^17.0 || ^18.0 || ^19.0 || ^19.0.0-rc", "react-dom": "^16.8 || ^17.0 || ^18.0 || ^19.0 || ^19.0.0-rc" }, "optionalPeers": ["@types/react", "@types/react-dom"] }, "sha512-bByzr1+ep1zk4VubeEVViV592vu2lHE2BZY5OnzehZqOOgogN80+mNtCqPkhn2gklJqOpxWgPoYTSnhBCqpOXQ=="],

    "@radix-ui/react-tabs": ["@radix-ui/react-tabs@1.1.13", "", { "dependencies": { "@radix-ui/primitive": "1.1.3", "@radix-ui/react-context": "1.1.2", "@radix-ui/react-direction": "1.1.1", "@radix-ui/react-id": "1.1.1", "@radix-ui/react-presence": "1.1.5", "@radix-ui/react-primitive": "2.1.3", "@radix-ui/react-roving-focus": "1.1.11", "@radix-ui/react-use-controllable-state": "1.2.2" }, "peerDependencies": { "@types/react": "*", "@types/react-dom": "*", "react": "^16.8 || ^17.0 || ^18.0 || ^19.0 || ^19.0.0-rc", "react-dom": "^16.8 || ^17.0 || ^18.0 || ^19.0 || ^19.0.0-rc" }, "optionalPeers": ["@types/react", "@types/react-dom"] }, "sha512-7xdcatg7/U+7+Udyoj2zodtI9H/IIopqo+YOIcZOq1nJwXWBZ9p8xiu5llXlekDbZkca79a/fozEYQXIA4sW6A=="],

    "@radix-ui/react-toast": ["@radix-ui/react-toast@1.2.15", "", { "dependencies": { "@radix-ui/primitive": "1.1.3", "@radix-ui/react-collection": "1.1.7", "@radix-ui/react-compose-refs": "1.1.2", "@radix-ui/react-context": "1.1.2", "@radix-ui/react-dismissable-layer": "1.1.11", "@radix-ui/react-portal": "1.1.9", "@radix-ui/react-presence": "1.1.5", "@radix-ui/react-primitive": "2.1.3", "@radix-ui/react-use-callback-ref": "1.1.1", "@radix-ui/react-use-controllable-state": "1.2.2", "@radix-ui/react-use-layout-effect": "1.1.1", "@radix-ui/react-visually-hidden": "1.2.3" }, "peerDependencies": { "@types/react": "*", "@types/react-dom": "*", "react": "^16.8 || ^17.0 || ^18.0 || ^19.0 || ^19.0.0-rc", "react-dom": "^16.8 || ^17.0 || ^18.0 || ^19.0 || ^19.0.0-rc" }, "optionalPeers": ["@types/react", "@types/react-dom"] }, "sha512-3OSz3TacUWy4WtOXV38DggwxoqJK4+eDkNMl5Z/MJZaoUPaP4/9lf81xXMe1I2ReTAptverZUpbPY4wWwWyL5g=="],

    "@radix-ui/react-toggle": ["@radix-ui/react-toggle@1.1.10", "", { "dependencies": { "@radix-ui/primitive": "1.1.3", "@radix-ui/react-primitive": "2.1.3", "@radix-ui/react-use-controllable-state": "1.2.2" }, "peerDependencies": { "@types/react": "*", "@types/react-dom": "*", "react": "^16.8 || ^17.0 || ^18.0 || ^19.0 || ^19.0.0-rc", "react-dom": "^16.8 || ^17.0 || ^18.0 || ^19.0 || ^19.0.0-rc" }, "optionalPeers": ["@types/react", "@types/react-dom"] }, "sha512-lS1odchhFTeZv3xwHH31YPObmJn8gOg7Lq12inrr0+BH/l3Tsq32VfjqH1oh80ARM3mlkfMic15n0kg4sD1poQ=="],

    "@radix-ui/react-toggle-group": ["@radix-ui/react-toggle-group@1.1.11", "", { "dependencies": { "@radix-ui/primitive": "1.1.3", "@radix-ui/react-context": "1.1.2", "@radix-ui/react-direction": "1.1.1", "@radix-ui/react-primitive": "2.1.3", "@radix-ui/react-roving-focus": "1.1.11", "@radix-ui/react-toggle": "1.1.10", "@radix-ui/react-use-controllable-state": "1.2.2" }, "peerDependencies": { "@types/react": "*", "@types/react-dom": "*", "react": "^16.8 || ^17.0 || ^18.0 || ^19.0 || ^19.0.0-rc", "react-dom": "^16.8 || ^17.0 || ^18.0 || ^19.0 || ^19.0.0-rc" }, "optionalPeers": ["@types/react", "@types/react-dom"] }, "sha512-5umnS0T8JQzQT6HbPyO7Hh9dgd82NmS36DQr+X/YJ9ctFNCiiQd6IJAYYZ33LUwm8M+taCz5t2ui29fHZc4Y6Q=="],

    "@radix-ui/react-toolbar": ["@radix-ui/react-toolbar@1.1.11", "", { "dependencies": { "@radix-ui/primitive": "1.1.3", "@radix-ui/react-context": "1.1.2", "@radix-ui/react-direction": "1.1.1", "@radix-ui/react-primitive": "2.1.3", "@radix-ui/react-roving-focus": "1.1.11", "@radix-ui/react-separator": "1.1.7", "@radix-ui/react-toggle-group": "1.1.11" }, "peerDependencies": { "@types/react": "*", "@types/react-dom": "*", "react": "^16.8 || ^17.0 || ^18.0 || ^19.0 || ^19.0.0-rc", "react-dom": "^16.8 || ^17.0 || ^18.0 || ^19.0 || ^19.0.0-rc" }, "optionalPeers": ["@types/react", "@types/react-dom"] }, "sha512-4ol06/1bLoFu1nwUqzdD4Y5RZ9oDdKeiHIsntug54Hcr1pgaHiPqHFEaXI1IFP/EsOfROQZ8Mig9VTIRza6Tjg=="],

    "@radix-ui/react-tooltip": ["@radix-ui/react-tooltip@1.2.8", "", { "dependencies": { "@radix-ui/primitive": "1.1.3", "@radix-ui/react-compose-refs": "1.1.2", "@radix-ui/react-context": "1.1.2", "@radix-ui/react-dismissable-layer": "1.1.11", "@radix-ui/react-id": "1.1.1", "@radix-ui/react-popper": "1.2.8", "@radix-ui/react-portal": "1.1.9", "@radix-ui/react-presence": "1.1.5", "@radix-ui/react-primitive": "2.1.3", "@radix-ui/react-slot": "1.2.3", "@radix-ui/react-use-controllable-state": "1.2.2", "@radix-ui/react-visually-hidden": "1.2.3" }, "peerDependencies": { "@types/react": "*", "@types/react-dom": "*", "react": "^16.8 || ^17.0 || ^18.0 || ^19.0 || ^19.0.0-rc", "react-dom": "^16.8 || ^17.0 || ^18.0 || ^19.0 || ^19.0.0-rc" }, "optionalPeers": ["@types/react", "@types/react-dom"] }, "sha512-tY7sVt1yL9ozIxvmbtN5qtmH2krXcBCfjEiCgKGLqunJHvgvZG2Pcl2oQ3kbcZARb1BGEHdkLzcYGO8ynVlieg=="],

    "@radix-ui/react-use-callback-ref": ["@radix-ui/react-use-callback-ref@1.1.1", "", { "peerDependencies": { "@types/react": "*", "react": "^16.8 || ^17.0 || ^18.0 || ^19.0 || ^19.0.0-rc" }, "optionalPeers": ["@types/react"] }, "sha512-FkBMwD+qbGQeMu1cOHnuGB6x4yzPjho8ap5WtbEJ26umhgqVXbhekKUQO+hZEL1vU92a3wHwdp0HAcqAUF5iDg=="],

    "@radix-ui/react-use-controllable-state": ["@radix-ui/react-use-controllable-state@1.2.2", "", { "dependencies": { "@radix-ui/react-use-effect-event": "0.0.2", "@radix-ui/react-use-layout-effect": "1.1.1" }, "peerDependencies": { "@types/react": "*", "react": "^16.8 || ^17.0 || ^18.0 || ^19.0 || ^19.0.0-rc" }, "optionalPeers": ["@types/react"] }, "sha512-BjasUjixPFdS+NKkypcyyN5Pmg83Olst0+c6vGov0diwTEo6mgdqVR6hxcEgFuh4QrAs7Rc+9KuGJ9TVCj0Zzg=="],

    "@radix-ui/react-use-effect-event": ["@radix-ui/react-use-effect-event@0.0.2", "", { "dependencies": { "@radix-ui/react-use-layout-effect": "1.1.1" }, "peerDependencies": { "@types/react": "*", "react": "^16.8 || ^17.0 || ^18.0 || ^19.0 || ^19.0.0-rc" }, "optionalPeers": ["@types/react"] }, "sha512-Qp8WbZOBe+blgpuUT+lw2xheLP8q0oatc9UpmiemEICxGvFLYmHm9QowVZGHtJlGbS6A6yJ3iViad/2cVjnOiA=="],

    "@radix-ui/react-use-escape-keydown": ["@radix-ui/react-use-escape-keydown@1.1.1", "", { "dependencies": { "@radix-ui/react-use-callback-ref": "1.1.1" }, "peerDependencies": { "@types/react": "*", "react": "^16.8 || ^17.0 || ^18.0 || ^19.0 || ^19.0.0-rc" }, "optionalPeers": ["@types/react"] }, "sha512-Il0+boE7w/XebUHyBjroE+DbByORGR9KKmITzbR7MyQ4akpORYP/ZmbhAr0DG7RmmBqoOnZdy2QlvajJ2QA59g=="],

    "@radix-ui/react-use-is-hydrated": ["@radix-ui/react-use-is-hydrated@0.1.0", "", { "dependencies": { "use-sync-external-store": "^1.5.0" }, "peerDependencies": { "@types/react": "*", "react": "^16.8 || ^17.0 || ^18.0 || ^19.0 || ^19.0.0-rc" }, "optionalPeers": ["@types/react"] }, "sha512-U+UORVEq+cTnRIaostJv9AGdV3G6Y+zbVd+12e18jQ5A3c0xL03IhnHuiU4UV69wolOQp5GfR58NW/EgdQhwOA=="],

    "@radix-ui/react-use-layout-effect": ["@radix-ui/react-use-layout-effect@1.1.1", "", { "peerDependencies": { "@types/react": "*", "react": "^16.8 || ^17.0 || ^18.0 || ^19.0 || ^19.0.0-rc" }, "optionalPeers": ["@types/react"] }, "sha512-RbJRS4UWQFkzHTTwVymMTUv8EqYhOp8dOOviLj2ugtTiXRaRQS7GLGxZTLL1jWhMeoSCf5zmcZkqTl9IiYfXcQ=="],

    "@radix-ui/react-use-previous": ["@radix-ui/react-use-previous@1.1.1", "", { "peerDependencies": { "@types/react": "*", "react": "^16.8 || ^17.0 || ^18.0 || ^19.0 || ^19.0.0-rc" }, "optionalPeers": ["@types/react"] }, "sha512-2dHfToCj/pzca2Ck724OZ5L0EVrr3eHRNsG/b3xQJLA2hZpVCS99bLAX+hm1IHXDEnzU6by5z/5MIY794/a8NQ=="],

    "@radix-ui/react-use-rect": ["@radix-ui/react-use-rect@1.1.1", "", { "dependencies": { "@radix-ui/rect": "1.1.1" }, "peerDependencies": { "@types/react": "*", "react": "^16.8 || ^17.0 || ^18.0 || ^19.0 || ^19.0.0-rc" }, "optionalPeers": ["@types/react"] }, "sha512-QTYuDesS0VtuHNNvMh+CjlKJ4LJickCMUAqjlE3+j8w+RlRpwyX3apEQKGFzbZGdo7XNG1tXa+bQqIE7HIXT2w=="],

    "@radix-ui/react-use-size": ["@radix-ui/react-use-size@1.1.1", "", { "dependencies": { "@radix-ui/react-use-layout-effect": "1.1.1" }, "peerDependencies": { "@types/react": "*", "react": "^16.8 || ^17.0 || ^18.0 || ^19.0 || ^19.0.0-rc" }, "optionalPeers": ["@types/react"] }, "sha512-ewrXRDTAqAXlkl6t/fkXWNAhFX9I+CkKlw6zjEwk86RSPKwZr3xpBRso655aqYafwtnbpHLj6toFzmd6xdVptQ=="],

    "@radix-ui/react-visually-hidden": ["@radix-ui/react-visually-hidden@1.2.3", "", { "dependencies": { "@radix-ui/react-primitive": "2.1.3" }, "peerDependencies": { "@types/react": "*", "@types/react-dom": "*", "react": "^16.8 || ^17.0 || ^18.0 || ^19.0 || ^19.0.0-rc", "react-dom": "^16.8 || ^17.0 || ^18.0 || ^19.0 || ^19.0.0-rc" }, "optionalPeers": ["@types/react", "@types/react-dom"] }, "sha512-pzJq12tEaaIhqjbzpCuv/OypJY/BPavOofm+dbab+MHLajy277+1lLm6JFcGgF5eskJ6mquGirhXY2GD/8u8Ug=="],

    "@radix-ui/rect": ["@radix-ui/rect@1.1.1", "", {}, "sha512-HPwpGIzkl28mWyZqG52jiqDJ12waP11Pa1lGoiyUkIEuMLBP0oeK/C89esbXrxsky5we7dfd8U58nm0SgAWpVw=="],

    "@remixicon/react": ["@remixicon/react@4.7.0", "", { "peerDependencies": { "react": ">=18.2.0" } }, ""],

    "@shikijs/core": ["@shikijs/core@3.15.0", "", { "dependencies": { "@shikijs/types": "3.15.0", "@shikijs/vscode-textmate": "^10.0.2", "@types/hast": "^3.0.4", "hast-util-to-html": "^9.0.5" } }, ""],

    "@shikijs/engine-javascript": ["@shikijs/engine-javascript@3.15.0", "", { "dependencies": { "@shikijs/types": "3.15.0", "@shikijs/vscode-textmate": "^10.0.2", "oniguruma-to-es": "^4.3.3" } }, ""],

    "@shikijs/engine-oniguruma": ["@shikijs/engine-oniguruma@3.15.0", "", { "dependencies": { "@shikijs/types": "3.15.0", "@shikijs/vscode-textmate": "^10.0.2" } }, ""],

    "@shikijs/langs": ["@shikijs/langs@3.15.0", "", { "dependencies": { "@shikijs/types": "3.15.0" } }, ""],

    "@shikijs/themes": ["@shikijs/themes@3.15.0", "", { "dependencies": { "@shikijs/types": "3.15.0" } }, ""],

    "@shikijs/types": ["@shikijs/types@3.15.0", "", { "dependencies": { "@shikijs/vscode-textmate": "^10.0.2", "@types/hast": "^3.0.4" } }, ""],

    "@shikijs/vscode-textmate": ["@shikijs/vscode-textmate@10.0.2", "", {}, ""],

    "@standard-schema/spec": ["@standard-schema/spec@1.0.0", "", {}, "sha512-m2bOd0f2RT9k8QJx1JN85cZYyH1RqFBdlwtkSlf4tBDYLCiiZnv1fIIwacK6cqwXavOydf0NPToMQgpKq+dVlA=="],

    "@swc/helpers": ["@swc/helpers@0.5.15", "", { "dependencies": { "tslib": "^2.8.0" } }, ""],

<<<<<<< HEAD
    "@tailwindcss/node": ["@tailwindcss/node@4.1.16", "", { "dependencies": { "@jridgewell/remapping": "^2.3.4", "enhanced-resolve": "^5.18.3", "jiti": "^2.6.1", "lightningcss": "1.30.2", "magic-string": "^0.30.19", "source-map-js": "^1.2.1", "tailwindcss": "4.1.16" } }, ""],

    "@tailwindcss/oxide": ["@tailwindcss/oxide@4.1.16", "", { "optionalDependencies": { "@tailwindcss/oxide-linux-x64-gnu": "4.1.16", "@tailwindcss/oxide-linux-x64-musl": "4.1.16" } }, ""],

    "@tailwindcss/oxide-linux-x64-gnu": ["@tailwindcss/oxide-linux-x64-gnu@4.1.16", "", { "os": "linux", "cpu": "x64" }, ""],

    "@tailwindcss/oxide-linux-x64-musl": ["@tailwindcss/oxide-linux-x64-musl@4.1.16", "", { "os": "linux", "cpu": "x64" }, ""],

    "@tailwindcss/postcss": ["@tailwindcss/postcss@4.1.16", "", { "dependencies": { "@alloc/quick-lru": "^5.2.0", "@tailwindcss/node": "4.1.16", "@tailwindcss/oxide": "4.1.16", "postcss": "^8.4.41", "tailwindcss": "4.1.16" } }, ""],

    "@trpc/server": ["@trpc/server@11.7.1", "", { "peerDependencies": { "typescript": ">=5.7.2" } }, ""],

    "@tweenjs/tween.js": ["@tweenjs/tween.js@23.1.3", "", {}, "sha512-vJmvvwFxYuGnF2axRtPYocag6Clbb5YS7kLL+SO/TeVFzHqDIWrNKYtcsPMibjDx9O+bu+psAy9NKfWklassUA=="],

    "@types/bun": ["@types/bun@1.3.1", "", { "dependencies": { "bun-types": "1.3.1" } }, "sha512-4jNMk2/K9YJtfqwoAa28c8wK+T7nvJFOjxI4h/7sORWcypRNxBpr+TPNaCfVWq70tLCJsqoFwcf0oI0JU/fvMQ=="],

    "@types/conventional-commits-parser": ["@types/conventional-commits-parser@5.0.2", "", { "dependencies": { "@types/node": "*" } }, ""],
=======
    "@tailwindcss/node": ["@tailwindcss/node@4.1.17", "", { "dependencies": { "@jridgewell/remapping": "^2.3.4", "enhanced-resolve": "^5.18.3", "jiti": "^2.6.1", "lightningcss": "1.30.2", "magic-string": "^0.30.21", "source-map-js": "^1.2.1", "tailwindcss": "4.1.17" } }, "sha512-csIkHIgLb3JisEFQ0vxr2Y57GUNYh447C8xzwj89U/8fdW8LhProdxvnVH6U8M2Y73QKiTIH+LWbK3V2BBZsAg=="],

    "@tailwindcss/oxide": ["@tailwindcss/oxide@4.1.17", "", { "optionalDependencies": { "@tailwindcss/oxide-android-arm64": "4.1.17", "@tailwindcss/oxide-darwin-arm64": "4.1.17", "@tailwindcss/oxide-darwin-x64": "4.1.17", "@tailwindcss/oxide-freebsd-x64": "4.1.17", "@tailwindcss/oxide-linux-arm-gnueabihf": "4.1.17", "@tailwindcss/oxide-linux-arm64-gnu": "4.1.17", "@tailwindcss/oxide-linux-arm64-musl": "4.1.17", "@tailwindcss/oxide-linux-x64-gnu": "4.1.17", "@tailwindcss/oxide-linux-x64-musl": "4.1.17", "@tailwindcss/oxide-wasm32-wasi": "4.1.17", "@tailwindcss/oxide-win32-arm64-msvc": "4.1.17", "@tailwindcss/oxide-win32-x64-msvc": "4.1.17" } }, "sha512-F0F7d01fmkQhsTjXezGBLdrl1KresJTcI3DB8EkScCldyKp3Msz4hub4uyYaVnk88BAS1g5DQjjF6F5qczheLA=="],

    "@tailwindcss/oxide-android-arm64": ["@tailwindcss/oxide-android-arm64@4.1.17", "", { "os": "android", "cpu": "arm64" }, "sha512-BMqpkJHgOZ5z78qqiGE6ZIRExyaHyuxjgrJ6eBO5+hfrfGkuya0lYfw8fRHG77gdTjWkNWEEm+qeG2cDMxArLQ=="],

    "@tailwindcss/oxide-darwin-arm64": ["@tailwindcss/oxide-darwin-arm64@4.1.17", "", { "os": "darwin", "cpu": "arm64" }, "sha512-EquyumkQweUBNk1zGEU/wfZo2qkp/nQKRZM8bUYO0J+Lums5+wl2CcG1f9BgAjn/u9pJzdYddHWBiFXJTcxmOg=="],

    "@tailwindcss/oxide-darwin-x64": ["@tailwindcss/oxide-darwin-x64@4.1.17", "", { "os": "darwin", "cpu": "x64" }, "sha512-gdhEPLzke2Pog8s12oADwYu0IAw04Y2tlmgVzIN0+046ytcgx8uZmCzEg4VcQh+AHKiS7xaL8kGo/QTiNEGRog=="],

    "@tailwindcss/oxide-freebsd-x64": ["@tailwindcss/oxide-freebsd-x64@4.1.17", "", { "os": "freebsd", "cpu": "x64" }, "sha512-hxGS81KskMxML9DXsaXT1H0DyA+ZBIbyG/sSAjWNe2EDl7TkPOBI42GBV3u38itzGUOmFfCzk1iAjDXds8Oh0g=="],

    "@tailwindcss/oxide-linux-arm-gnueabihf": ["@tailwindcss/oxide-linux-arm-gnueabihf@4.1.17", "", { "os": "linux", "cpu": "arm" }, "sha512-k7jWk5E3ldAdw0cNglhjSgv501u7yrMf8oeZ0cElhxU6Y2o7f8yqelOp3fhf7evjIS6ujTI3U8pKUXV2I4iXHQ=="],

    "@tailwindcss/oxide-linux-arm64-gnu": ["@tailwindcss/oxide-linux-arm64-gnu@4.1.17", "", { "os": "linux", "cpu": "arm64" }, "sha512-HVDOm/mxK6+TbARwdW17WrgDYEGzmoYayrCgmLEw7FxTPLcp/glBisuyWkFz/jb7ZfiAXAXUACfyItn+nTgsdQ=="],

    "@tailwindcss/oxide-linux-arm64-musl": ["@tailwindcss/oxide-linux-arm64-musl@4.1.17", "", { "os": "linux", "cpu": "arm64" }, "sha512-HvZLfGr42i5anKtIeQzxdkw/wPqIbpeZqe7vd3V9vI3RQxe3xU1fLjss0TjyhxWcBaipk7NYwSrwTwK1hJARMg=="],

    "@tailwindcss/oxide-linux-x64-gnu": ["@tailwindcss/oxide-linux-x64-gnu@4.1.17", "", { "os": "linux", "cpu": "x64" }, "sha512-M3XZuORCGB7VPOEDH+nzpJ21XPvK5PyjlkSFkFziNHGLc5d6g3di2McAAblmaSUNl8IOmzYwLx9NsE7bplNkwQ=="],

    "@tailwindcss/oxide-linux-x64-musl": ["@tailwindcss/oxide-linux-x64-musl@4.1.17", "", { "os": "linux", "cpu": "x64" }, "sha512-k7f+pf9eXLEey4pBlw+8dgfJHY4PZ5qOUFDyNf7SI6lHjQ9Zt7+NcscjpwdCEbYi6FI5c2KDTDWyf2iHcCSyyQ=="],

    "@tailwindcss/oxide-wasm32-wasi": ["@tailwindcss/oxide-wasm32-wasi@4.1.17", "", { "dependencies": { "@emnapi/core": "^1.6.0", "@emnapi/runtime": "^1.6.0", "@emnapi/wasi-threads": "^1.1.0", "@napi-rs/wasm-runtime": "^1.0.7", "@tybys/wasm-util": "^0.10.1", "tslib": "^2.4.0" }, "cpu": "none" }, "sha512-cEytGqSSoy7zK4JRWiTCx43FsKP/zGr0CsuMawhH67ONlH+T79VteQeJQRO/X7L0juEUA8ZyuYikcRBf0vsxhg=="],

    "@tailwindcss/oxide-win32-arm64-msvc": ["@tailwindcss/oxide-win32-arm64-msvc@4.1.17", "", { "os": "win32", "cpu": "arm64" }, "sha512-JU5AHr7gKbZlOGvMdb4722/0aYbU+tN6lv1kONx0JK2cGsh7g148zVWLM0IKR3NeKLv+L90chBVYcJ8uJWbC9A=="],

    "@tailwindcss/oxide-win32-x64-msvc": ["@tailwindcss/oxide-win32-x64-msvc@4.1.17", "", { "os": "win32", "cpu": "x64" }, "sha512-SKWM4waLuqx0IH+FMDUw6R66Hu4OuTALFgnleKbqhgGU30DY20NORZMZUKgLRjQXNN2TLzKvh48QXTig4h4bGw=="],

    "@tailwindcss/postcss": ["@tailwindcss/postcss@4.1.17", "", { "dependencies": { "@alloc/quick-lru": "^5.2.0", "@tailwindcss/node": "4.1.17", "@tailwindcss/oxide": "4.1.17", "postcss": "^8.4.41", "tailwindcss": "4.1.17" } }, "sha512-+nKl9N9mN5uJ+M7dBOOCzINw94MPstNR/GtIhz1fpZysxL/4a+No64jCBD6CPN+bIHWFx3KWuu8XJRrj/572Dw=="],
>>>>>>> f1a71899

    "@types/hast": ["@types/hast@3.0.4", "", { "dependencies": { "@types/unist": "*" } }, ""],

<<<<<<< HEAD
    "@types/mdast": ["@types/mdast@4.0.4", "", { "dependencies": { "@types/unist": "*" } }, ""],
=======
    "@tweenjs/tween.js": ["@tweenjs/tween.js@23.1.3", "", {}, "sha512-vJmvvwFxYuGnF2axRtPYocag6Clbb5YS7kLL+SO/TeVFzHqDIWrNKYtcsPMibjDx9O+bu+psAy9NKfWklassUA=="],

    "@types/bun": ["@types/bun@1.3.1", "", { "dependencies": { "bun-types": "1.3.1" } }, "sha512-4jNMk2/K9YJtfqwoAa28c8wK+T7nvJFOjxI4h/7sORWcypRNxBpr+TPNaCfVWq70tLCJsqoFwcf0oI0JU/fvMQ=="],
>>>>>>> f1a71899

    "@types/node": ["@types/node@20.19.24", "", { "dependencies": { "undici-types": "~6.21.0" } }, ""],

    "@types/prismjs": ["@types/prismjs@1.26.5", "", {}, "sha512-AUZTa7hQ2KY5L7AmtSiqxlhWxb4ina0yd8hNbl4TWuqnv/pFP0nDMb3YrfSBf4hJVGLh2YEIBfKaBW/9UEl6IQ=="],

    "@types/react": ["@types/react@19.2.2", "", { "dependencies": { "csstype": "^3.0.2" } }, ""],

    "@types/react-dom": ["@types/react-dom@19.2.2", "", { "peerDependencies": { "@types/react": "^19.2.0" } }, ""],

    "@types/stats.js": ["@types/stats.js@0.17.4", "", {}, "sha512-jIBvWWShCvlBqBNIZt0KAshWpvSjhkwkEu4ZUcASoAvhmrgAUI2t1dXrjSL4xXVLB4FznPrIsX3nKXFl/Dt4vA=="],

    "@types/three": ["@types/three@0.181.0", "", { "dependencies": { "@dimforge/rapier3d-compat": "~0.12.0", "@tweenjs/tween.js": "~23.1.3", "@types/stats.js": "*", "@types/webxr": "*", "@webgpu/types": "*", "fflate": "~0.8.2", "meshoptimizer": "~0.22.0" } }, "sha512-MLF1ks8yRM2k71D7RprFpDb9DOX0p22DbdPqT/uAkc6AtQXjxWCVDjCy23G9t1o8HcQPk7woD2NIyiaWcWPYmA=="],

<<<<<<< HEAD
    "@types/unist": ["@types/unist@3.0.3", "", {}, ""],
=======
    "@types/react-dom": ["@types/react-dom@19.2.3", "", { "peerDependencies": { "@types/react": "^19.2.0" } }, "sha512-jp2L/eY6fn+KgVVQAOqYItbF0VY/YApe5Mz2F0aykSO8gx31bYCZyvSeYxCHKvzHG5eZjc+zyaS5BrBWya2+kQ=="],

    "@types/stats.js": ["@types/stats.js@0.17.4", "", {}, "sha512-jIBvWWShCvlBqBNIZt0KAshWpvSjhkwkEu4ZUcASoAvhmrgAUI2t1dXrjSL4xXVLB4FznPrIsX3nKXFl/Dt4vA=="],

    "@types/three": ["@types/three@0.181.0", "", { "dependencies": { "@dimforge/rapier3d-compat": "~0.12.0", "@tweenjs/tween.js": "~23.1.3", "@types/stats.js": "*", "@types/webxr": "*", "@webgpu/types": "*", "fflate": "~0.8.2", "meshoptimizer": "~0.22.0" } }, "sha512-MLF1ks8yRM2k71D7RprFpDb9DOX0p22DbdPqT/uAkc6AtQXjxWCVDjCy23G9t1o8HcQPk7woD2NIyiaWcWPYmA=="],
>>>>>>> f1a71899

    "@types/webxr": ["@types/webxr@0.5.24", "", {}, "sha512-h8fgEd/DpoS9CBrjEQXR+dIDraopAEfu4wYVNY2tEPwk60stPWhvZMf4Foo5FakuQ7HFZoa8WceaWFervK2Ovg=="],

<<<<<<< HEAD
    "@ungap/structured-clone": ["@ungap/structured-clone@1.3.0", "", {}, ""],
=======
    "@types/webxr": ["@types/webxr@0.5.24", "", {}, "sha512-h8fgEd/DpoS9CBrjEQXR+dIDraopAEfu4wYVNY2tEPwk60stPWhvZMf4Foo5FakuQ7HFZoa8WceaWFervK2Ovg=="],

    "@ungap/structured-clone": ["@ungap/structured-clone@1.3.0", "", {}, "sha512-WmoN8qaIAo7WTYWbAZuG8PYEhn5fkz7dZrqTBZ7dtt//lL2Gwms1IcnQ5yHqjDfX8Ft5j4YzDM23f87zBfDe9g=="],
>>>>>>> f1a71899

    "@vercel/analytics": ["@vercel/analytics@1.5.0", "", { "peerDependencies": { "@remix-run/react": "^2", "@sveltejs/kit": "^1 || ^2", "next": ">= 13", "react": "^18 || ^19 || ^19.0.0-rc", "svelte": ">= 4", "vue": "^3", "vue-router": "^4" }, "optionalPeers": ["@remix-run/react", "@sveltejs/kit", "next", "react", "svelte", "vue", "vue-router"] }, "sha512-MYsBzfPki4gthY5HnYN7jgInhAZ7Ac1cYDoRWFomwGHWEX7odTEzbtg9kf/QSo7XEsEAqlQugA6gJ2WS2DEa3g=="],

    "@vercel/oidc": ["@vercel/oidc@3.0.3", "", {}, "sha512-yNEQvPcVrK9sIe637+I0jD6leluPxzwJKx/Haw6F4H77CdDsszUn5V3o96LPziXkSNE2B83+Z3mjqGKBK/R6Gg=="],

    "@webgpu/types": ["@webgpu/types@0.1.66", "", {}, "sha512-YA2hLrwLpDsRueNDXIMqN9NTzD6bCDkuXbOSe0heS+f8YE8usA6Gbv1prj81pzVHrbaAma7zObnIC+I6/sXJgA=="],

    "JSONStream": ["JSONStream@1.3.5", "", { "dependencies": { "jsonparse": "^1.2.0", "through": ">=2.2.7 <3" }, "bin": "bin.js" }, ""],

    "ai": ["ai@5.0.89", "", { "dependencies": { "@ai-sdk/gateway": "2.0.7", "@ai-sdk/provider": "2.0.0", "@ai-sdk/provider-utils": "3.0.16", "@opentelemetry/api": "1.9.0" }, "peerDependencies": { "zod": "^3.25.76 || ^4.1.8" } }, "sha512-8Nq+ZojGacQrupoJEQLrTDzT5VtR3gyp5AaqFSV3tzsAXlYQ9Igb7QE3yeoEdzOk5IRfDwWL7mDCUD+oBg1hDA=="],

    "ajv": ["ajv@8.17.1", "", { "dependencies": { "fast-deep-equal": "^3.1.3", "fast-uri": "^3.0.1", "json-schema-traverse": "^1.0.0", "require-from-string": "^2.0.2" } }, ""],

    "ansi-escapes": ["ansi-escapes@7.1.1", "", { "dependencies": { "environment": "^1.0.0" } }, ""],

    "ansi-regex": ["ansi-regex@5.0.1", "", {}, ""],

    "ansi-styles": ["ansi-styles@6.2.3", "", {}, ""],

    "argparse": ["argparse@2.0.1", "", {}, ""],

    "aria-hidden": ["aria-hidden@1.2.6", "", { "dependencies": { "tslib": "^2.0.0" } }, "sha512-ik3ZgC9dY/lYVVM++OISsaYDeg1tb0VtP5uL3ouh1koGOaUMDPpbFIei4JkFimWUFPn90sbMNMXQAIVOlnYKJA=="],

    "array-ify": ["array-ify@1.0.0", "", {}, ""],

    "braces": ["braces@3.0.3", "", { "dependencies": { "fill-range": "^7.1.1" } }, ""],

    "bun-types": ["bun-types@1.3.1", "", { "dependencies": { "@types/node": "*" }, "peerDependencies": { "@types/react": "^19" } }, ""],

    "callsites": ["callsites@3.1.0", "", {}, ""],

<<<<<<< HEAD
    "caniuse-lite": ["caniuse-lite@1.0.30001752", "", {}, ""],
=======
    "caniuse-lite": ["caniuse-lite@1.0.30001754", "", {}, "sha512-x6OeBXueoAceOmotzx3PO4Zpt4rzpeIFsSr6AAePTZxSkXiYDUmpypEl7e2+8NCd9bD7bXjqyef8CJYPC1jfxg=="],
>>>>>>> f1a71899

    "ccount": ["ccount@2.0.1", "", {}, ""],

    "chalk": ["chalk@5.6.2", "", {}, ""],

    "character-entities": ["character-entities@2.0.2", "", {}, "sha512-shx7oQ0Awen/BRIdkjkvz54PnEEI/EjwXDSIZp86/KKdbafHh1Df/RYGBhn4hbe2+uKC9FnT5UCEdyPz3ai9hQ=="],

    "character-entities-html4": ["character-entities-html4@2.1.0", "", {}, ""],

    "character-entities-legacy": ["character-entities-legacy@3.0.0", "", {}, ""],

    "character-reference-invalid": ["character-reference-invalid@2.0.1", "", {}, "sha512-iBZ4F4wRbyORVsu0jPV7gXkOsGYjGHPmAyv+HiHG8gi5PtC9KI2j1+v8/tlibRvjoWX027ypmG/n0HtO5t7unw=="],

    "citty": ["citty@0.1.6", "", { "dependencies": { "consola": "^3.2.3" } }, ""],

    "class-variance-authority": ["class-variance-authority@0.7.1", "", { "dependencies": { "clsx": "^2.1.1" } }, ""],

    "cli-cursor": ["cli-cursor@5.0.0", "", { "dependencies": { "restore-cursor": "^5.0.0" } }, ""],

    "cli-truncate": ["cli-truncate@5.1.1", "", { "dependencies": { "slice-ansi": "^7.1.0", "string-width": "^8.0.0" } }, ""],

    "client-only": ["client-only@0.0.1", "", {}, ""],

    "cliui": ["cliui@8.0.1", "", { "dependencies": { "string-width": "^4.2.0", "strip-ansi": "^6.0.1", "wrap-ansi": "^7.0.0" } }, ""],

    "clsx": ["clsx@2.1.1", "", {}, ""],

    "color-convert": ["color-convert@2.0.1", "", { "dependencies": { "color-name": "~1.1.4" } }, ""],

    "color-name": ["color-name@1.1.4", "", {}, ""],

    "colorette": ["colorette@2.0.20", "", {}, ""],

    "comma-separated-tokens": ["comma-separated-tokens@2.0.3", "", {}, ""],

    "commander": ["commander@14.0.2", "", {}, ""],

    "compare-func": ["compare-func@2.0.0", "", { "dependencies": { "array-ify": "^1.0.0", "dot-prop": "^5.1.0" } }, ""],

    "confbox": ["confbox@0.2.2", "", {}, ""],

    "consola": ["consola@3.4.2", "", {}, ""],

    "conventional-changelog-angular": ["conventional-changelog-angular@7.0.0", "", { "dependencies": { "compare-func": "^2.0.0" } }, ""],

    "conventional-changelog-conventionalcommits": ["conventional-changelog-conventionalcommits@7.0.2", "", { "dependencies": { "compare-func": "^2.0.0" } }, ""],

    "conventional-commits-parser": ["conventional-commits-parser@5.0.0", "", { "dependencies": { "JSONStream": "^1.3.5", "is-text-path": "^2.0.0", "meow": "^12.0.1", "split2": "^4.0.0" }, "bin": "cli.mjs" }, ""],

    "cosmiconfig": ["cosmiconfig@9.0.0", "", { "dependencies": { "env-paths": "^2.2.1", "import-fresh": "^3.3.0", "js-yaml": "^4.1.0", "parse-json": "^5.2.0" }, "peerDependencies": { "typescript": ">=4.9.5" } }, ""],

    "cosmiconfig-typescript-loader": ["cosmiconfig-typescript-loader@6.2.0", "", { "dependencies": { "jiti": "^2.6.1" }, "peerDependencies": { "@types/node": "*", "cosmiconfig": ">=9", "typescript": ">=5" } }, ""],

    "csstype": ["csstype@3.1.3", "", {}, ""],

    "dargs": ["dargs@8.1.0", "", {}, ""],

    "decode-named-character-reference": ["decode-named-character-reference@1.2.0", "", { "dependencies": { "character-entities": "^2.0.0" } }, "sha512-c6fcElNV6ShtZXmsgNgFFV5tVX2PaV4g+MOAkb8eXHvn6sryJBrZa9r0zV6+dtTyoCKxtDy5tyQ5ZwQuidtd+Q=="],

    "deepmerge": ["deepmerge@4.3.1", "", {}, ""],

    "dequal": ["dequal@2.0.3", "", {}, ""],

    "detect-libc": ["detect-libc@2.1.2", "", {}, ""],

    "detect-node-es": ["detect-node-es@1.1.0", "", {}, "sha512-ypdmJU/TbBby2Dxibuv7ZLW3Bs1QEmM7nHjEANfohJLvE0XVujisn1qPJcZxg+qDucsr+bP6fLD1rPS3AhJ7EQ=="],

    "devlop": ["devlop@1.1.0", "", { "dependencies": { "dequal": "^2.0.0" } }, ""],

    "docs": ["docs@workspace:apps/docs"],

    "dot-prop": ["dot-prop@5.3.0", "", { "dependencies": { "is-obj": "^2.0.0" } }, ""],

    "emoji-regex": ["emoji-regex@8.0.0", "", {}, ""],

    "enhanced-resolve": ["enhanced-resolve@5.18.3", "", { "dependencies": { "graceful-fs": "^4.2.4", "tapable": "^2.2.0" } }, ""],

    "env-paths": ["env-paths@2.2.1", "", {}, ""],

    "environment": ["environment@1.1.0", "", {}, ""],

    "error-ex": ["error-ex@1.3.4", "", { "dependencies": { "is-arrayish": "^0.2.1" } }, ""],

    "escalade": ["escalade@3.2.0", "", {}, ""],

    "eventemitter3": ["eventemitter3@5.0.1", "", {}, ""],

    "eventsource-parser": ["eventsource-parser@3.0.6", "", {}, ""],

    "exsolve": ["exsolve@1.0.7", "", {}, ""],

    "fast-deep-equal": ["fast-deep-equal@3.1.3", "", {}, ""],

    "fast-uri": ["fast-uri@3.1.0", "", {}, ""],

    "fault": ["fault@1.0.4", "", { "dependencies": { "format": "^0.2.0" } }, "sha512-CJ0HCB5tL5fYTEA7ToAq5+kTwd++Borf1/bifxd9iT70QcXr4MRrO3Llf8Ifs70q+SJcGHFtnIE/Nw6giCtECA=="],

    "fflate": ["fflate@0.8.2", "", {}, "sha512-cPJU47OaAoCbg0pBvzsgpTPhmhqI5eJjh/JIu8tPj5q+T7iLvW/JAYUqmE7KOB4R1ZyEhzBaIQpQpardBF5z8A=="],

    "fill-range": ["fill-range@7.1.1", "", { "dependencies": { "to-regex-range": "^5.0.1" } }, ""],

    "find-up": ["find-up@7.0.0", "", { "dependencies": { "locate-path": "^7.2.0", "path-exists": "^5.0.0", "unicorn-magic": "^0.1.0" } }, ""],

    "format": ["format@0.2.2", "", {}, "sha512-wzsgA6WOq+09wrU1tsJ09udeR/YZRaeArL9e1wPbFg3GG2yDnC2ldKpxs4xunpFF9DgqCqOIra3bc1HWrJ37Ww=="],

    "framer-motion": ["framer-motion@12.23.24", "", { "dependencies": { "motion-dom": "^12.23.23", "motion-utils": "^12.23.6", "tslib": "^2.4.0" }, "peerDependencies": { "@emotion/is-prop-valid": "*", "react": "^18.0.0 || ^19.0.0", "react-dom": "^18.0.0 || ^19.0.0" }, "optionalPeers": ["@emotion/is-prop-valid"] }, ""],

    "get-caller-file": ["get-caller-file@2.0.5", "", {}, ""],

    "get-east-asian-width": ["get-east-asian-width@1.4.0", "", {}, ""],

    "get-nonce": ["get-nonce@1.0.1", "", {}, "sha512-FJhYRoDaiatfEkUK8HKlicmu/3SGFD51q3itKDGoSTysQJBnfOcxU5GxnhE1E6soB76MbT0MBtnKJuXyAx+96Q=="],

    "git-raw-commits": ["git-raw-commits@4.0.0", "", { "dependencies": { "dargs": "^8.0.0", "meow": "^12.0.1", "split2": "^4.0.0" }, "bin": "cli.mjs" }, ""],

    "global-directory": ["global-directory@4.0.1", "", { "dependencies": { "ini": "4.1.1" } }, ""],

    "graceful-fs": ["graceful-fs@4.2.11", "", {}, ""],

    "hast-util-parse-selector": ["hast-util-parse-selector@4.0.0", "", { "dependencies": { "@types/hast": "^3.0.0" } }, "sha512-wkQCkSYoOGCRKERFWcxMVMOcYE2K1AaNLU8DXS9arxnLOUEWbOXKXiJUNzEpqZ3JOKpnha3jkFrumEjVliDe7A=="],

    "hast-util-to-html": ["hast-util-to-html@9.0.5", "", { "dependencies": { "@types/hast": "^3.0.0", "@types/unist": "^3.0.0", "ccount": "^2.0.0", "comma-separated-tokens": "^2.0.0", "hast-util-whitespace": "^3.0.0", "html-void-elements": "^3.0.0", "mdast-util-to-hast": "^13.0.0", "property-information": "^7.0.0", "space-separated-tokens": "^2.0.0", "stringify-entities": "^4.0.0", "zwitch": "^2.0.4" } }, ""],

    "hast-util-whitespace": ["hast-util-whitespace@3.0.0", "", { "dependencies": { "@types/hast": "^3.0.0" } }, ""],

    "hastscript": ["hastscript@9.0.1", "", { "dependencies": { "@types/hast": "^3.0.0", "comma-separated-tokens": "^2.0.0", "hast-util-parse-selector": "^4.0.0", "property-information": "^7.0.0", "space-separated-tokens": "^2.0.0" } }, "sha512-g7df9rMFX/SPi34tyGCyUBREQoKkapwdY/T04Qn9TDWfHhAYt4/I0gMVirzK5wEzeUqIjEB+LXC/ypb7Aqno5w=="],

    "highlight.js": ["highlight.js@10.7.3", "", {}, "sha512-tzcUFauisWKNHaRkN4Wjl/ZA07gENAjFl3J/c480dprkGTg5EQstgaNFqBfUqCq54kZRIEcreTsAgF/m2quD7A=="],

    "highlightjs-vue": ["highlightjs-vue@1.0.0", "", {}, "sha512-PDEfEF102G23vHmPhLyPboFCD+BkMGu+GuJe2d9/eH4FsCwvgBpnc9n0pGE+ffKdph38s6foEZiEjdgHdzp+IA=="],

    "html-void-elements": ["html-void-elements@3.0.0", "", {}, ""],

    "husky": ["husky@9.1.7", "", { "bin": "bin.js" }, ""],

    "import-fresh": ["import-fresh@3.3.1", "", { "dependencies": { "parent-module": "^1.0.0", "resolve-from": "^4.0.0" } }, ""],

    "import-meta-resolve": ["import-meta-resolve@4.2.0", "", {}, ""],

    "ini": ["ini@4.1.1", "", {}, ""],

    "is-alphabetical": ["is-alphabetical@2.0.1", "", {}, "sha512-FWyyY60MeTNyeSRpkM2Iry0G9hpr7/9kD40mD/cGQEuilcZYS4okz8SN2Q6rLCJ8gbCt6fN+rC+6tMGS99LaxQ=="],

    "is-alphanumerical": ["is-alphanumerical@2.0.1", "", { "dependencies": { "is-alphabetical": "^2.0.0", "is-decimal": "^2.0.0" } }, "sha512-hmbYhX/9MUMF5uh7tOXyK/n0ZvWpad5caBA17GsC6vyuCqaWliRG5K1qS9inmUhEMaOBIW7/whAnSwveW/LtZw=="],

    "is-arrayish": ["is-arrayish@0.2.1", "", {}, ""],

    "is-decimal": ["is-decimal@2.0.1", "", {}, "sha512-AAB9hiomQs5DXWcRB1rqsxGUstbRroFOPPVAomNk/3XHR5JyEZChOyTWe2oayKnsSsr/kcGqF+z6yuH6HHpN0A=="],

    "is-fullwidth-code-point": ["is-fullwidth-code-point@3.0.0", "", {}, ""],

    "is-hexadecimal": ["is-hexadecimal@2.0.1", "", {}, "sha512-DgZQp241c8oO6cA1SbTEWiXeoxV42vlcJxgH+B3hi1AiqqKruZR3ZGF8In3fj4+/y/7rHvlOZLZtgJ/4ttYGZg=="],

    "is-number": ["is-number@7.0.0", "", {}, ""],

    "is-obj": ["is-obj@2.0.0", "", {}, ""],

    "is-text-path": ["is-text-path@2.0.0", "", { "dependencies": { "text-extensions": "^2.0.0" } }, ""],

    "jiti": ["jiti@2.6.1", "", { "bin": "lib/jiti-cli.mjs" }, ""],

    "js-tokens": ["js-tokens@4.0.0", "", {}, ""],

    "js-yaml": ["js-yaml@4.1.0", "", { "dependencies": { "argparse": "^2.0.1" }, "bin": "bin/js-yaml.js" }, ""],

    "json-parse-even-better-errors": ["json-parse-even-better-errors@2.3.1", "", {}, ""],

    "json-schema": ["json-schema@0.4.0", "", {}, "sha512-es94M3nTIfsEPisRafak+HDLfHXnKBhV3vU5eqPcS3flIWqcxJWgXHXiey3YrpaNsanY5ei1VoYEbOzijuq9BA=="],

    "json-schema-traverse": ["json-schema-traverse@1.0.0", "", {}, ""],

    "jsonc-parser": ["jsonc-parser@3.3.1", "", {}, ""],

    "jsonparse": ["jsonparse@1.3.1", "", {}, ""],

    "lightningcss": ["lightningcss@1.30.2", "", { "dependencies": { "detect-libc": "^2.0.3" }, "optionalDependencies": { "lightningcss-linux-x64-gnu": "1.30.2", "lightningcss-linux-x64-musl": "1.30.2" } }, ""],

    "lightningcss-linux-x64-gnu": ["lightningcss-linux-x64-gnu@1.30.2", "", { "os": "linux", "cpu": "x64" }, ""],

    "lightningcss-linux-x64-musl": ["lightningcss-linux-x64-musl@1.30.2", "", { "os": "linux", "cpu": "x64" }, ""],

    "lines-and-columns": ["lines-and-columns@1.2.4", "", {}, ""],

    "lint-staged": ["lint-staged@16.2.6", "", { "dependencies": { "commander": "^14.0.1", "listr2": "^9.0.5", "micromatch": "^4.0.8", "nano-spawn": "^2.0.0", "pidtree": "^0.6.0", "string-argv": "^0.3.2", "yaml": "^2.8.1" }, "bin": "bin/lint-staged.js" }, ""],

    "listr2": ["listr2@9.0.5", "", { "dependencies": { "cli-truncate": "^5.0.0", "colorette": "^2.0.20", "eventemitter3": "^5.0.1", "log-update": "^6.1.0", "rfdc": "^1.4.1", "wrap-ansi": "^9.0.0" } }, ""],

    "locate-path": ["locate-path@7.2.0", "", { "dependencies": { "p-locate": "^6.0.0" } }, ""],

    "lodash.camelcase": ["lodash.camelcase@4.3.0", "", {}, ""],

    "lodash.isplainobject": ["lodash.isplainobject@4.0.6", "", {}, ""],

    "lodash.kebabcase": ["lodash.kebabcase@4.1.1", "", {}, ""],

    "lodash.merge": ["lodash.merge@4.6.2", "", {}, ""],

    "lodash.mergewith": ["lodash.mergewith@4.6.2", "", {}, ""],

    "lodash.snakecase": ["lodash.snakecase@4.1.1", "", {}, ""],

    "lodash.startcase": ["lodash.startcase@4.4.0", "", {}, ""],

    "lodash.uniq": ["lodash.uniq@4.5.0", "", {}, ""],

    "lodash.upperfirst": ["lodash.upperfirst@4.3.1", "", {}, ""],

    "log-update": ["log-update@6.1.0", "", { "dependencies": { "ansi-escapes": "^7.0.0", "cli-cursor": "^5.0.0", "slice-ansi": "^7.1.0", "strip-ansi": "^7.1.0", "wrap-ansi": "^9.0.0" } }, ""],

    "lowlight": ["lowlight@1.20.0", "", { "dependencies": { "fault": "^1.0.0", "highlight.js": "~10.7.0" } }, "sha512-8Ktj+prEb1RoCPkEOrPMYUN/nCggB7qAWe3a7OpMjWQkh3l2RD5wKRQ+o8Q8YuI9RG/xs95waaI/E6ym/7NsTw=="],

    "lucide-react": ["lucide-react@0.553.0", "", { "peerDependencies": { "react": "^16.5.1 || ^17.0.0 || ^18.0.0 || ^19.0.0" } }, "sha512-BRgX5zrWmNy/lkVAe0dXBgd7XQdZ3HTf+Hwe3c9WK6dqgnj9h+hxV+MDncM88xDWlCq27+TKvHGE70ViODNILw=="],

    "magic-string": ["magic-string@0.30.21", "", { "dependencies": { "@jridgewell/sourcemap-codec": "^1.5.5" } }, ""],

    "mdast-util-to-hast": ["mdast-util-to-hast@13.2.0", "", { "dependencies": { "@types/hast": "^3.0.0", "@types/mdast": "^4.0.0", "@ungap/structured-clone": "^1.0.0", "devlop": "^1.0.0", "micromark-util-sanitize-uri": "^2.0.0", "trim-lines": "^3.0.0", "unist-util-position": "^5.0.0", "unist-util-visit": "^5.0.0", "vfile": "^6.0.0" } }, ""],

    "meow": ["meow@12.1.1", "", {}, ""],

    "meshoptimizer": ["meshoptimizer@0.22.0", "", {}, "sha512-IebiK79sqIy+E4EgOr+CAw+Ke8hAspXKzBd0JdgEmPHiAwmvEj2S4h1rfvo+o/BnfEYd/jAOg5IeeIjzlzSnDg=="],

    "micromark-util-character": ["micromark-util-character@2.1.1", "", { "dependencies": { "micromark-util-symbol": "^2.0.0", "micromark-util-types": "^2.0.0" } }, ""],

    "micromark-util-encode": ["micromark-util-encode@2.0.1", "", {}, ""],

    "micromark-util-sanitize-uri": ["micromark-util-sanitize-uri@2.0.1", "", { "dependencies": { "micromark-util-character": "^2.0.0", "micromark-util-encode": "^2.0.0", "micromark-util-symbol": "^2.0.0" } }, ""],

    "micromark-util-symbol": ["micromark-util-symbol@2.0.1", "", {}, ""],

    "micromark-util-types": ["micromark-util-types@2.0.2", "", {}, ""],

    "micromatch": ["micromatch@4.0.8", "", { "dependencies": { "braces": "^3.0.3", "picomatch": "^2.3.1" } }, ""],

    "mimic-function": ["mimic-function@5.0.1", "", {}, ""],

    "minimist": ["minimist@1.2.8", "", {}, ""],

    "motion": ["motion@12.23.24", "", { "dependencies": { "framer-motion": "^12.23.24", "tslib": "^2.4.0" }, "peerDependencies": { "@emotion/is-prop-valid": "*", "react": "^18.0.0 || ^19.0.0", "react-dom": "^18.0.0 || ^19.0.0" }, "optionalPeers": ["@emotion/is-prop-valid"] }, ""],

    "motion-dom": ["motion-dom@12.23.23", "", { "dependencies": { "motion-utils": "^12.23.6" } }, ""],

    "motion-utils": ["motion-utils@12.23.6", "", {}, ""],

    "nano-spawn": ["nano-spawn@2.0.0", "", {}, ""],

    "nanoid": ["nanoid@3.3.11", "", { "bin": "bin/nanoid.cjs" }, ""],

    "next": ["next@16.0.1", "", { "dependencies": { "@next/env": "16.0.1", "@swc/helpers": "0.5.15", "caniuse-lite": "^1.0.30001579", "postcss": "8.4.31", "styled-jsx": "5.1.6" }, "optionalDependencies": { "@next/swc-darwin-arm64": "16.0.1", "@next/swc-darwin-x64": "16.0.1", "@next/swc-linux-arm64-gnu": "16.0.1", "@next/swc-linux-arm64-musl": "16.0.1", "@next/swc-linux-x64-gnu": "16.0.1", "@next/swc-linux-x64-musl": "16.0.1", "@next/swc-win32-arm64-msvc": "16.0.1", "@next/swc-win32-x64-msvc": "16.0.1", "sharp": "^0.34.4" }, "peerDependencies": { "@opentelemetry/api": "^1.1.0", "@playwright/test": "^1.51.1", "babel-plugin-react-compiler": "*", "react": "^18.2.0 || 19.0.0-rc-de68d2f4-20241204 || ^19.0.0", "react-dom": "^18.2.0 || 19.0.0-rc-de68d2f4-20241204 || ^19.0.0", "sass": "^1.3.0" }, "optionalPeers": ["@playwright/test", "babel-plugin-react-compiler", "sass"], "bin": "dist/bin/next" }, ""],

    "next-themes": ["next-themes@0.4.6", "", { "peerDependencies": { "react": "^16.8 || ^17 || ^18 || ^19 || ^19.0.0-rc", "react-dom": "^16.8 || ^17 || ^18 || ^19 || ^19.0.0-rc" } }, "sha512-pZvgD5L0IEvX5/9GWyHMf3m8BKiVQwsCMHfoFosXtXBMnaS0ZnIJ9ST4b4NqLVKDEm8QBxoNNGNaBv2JNF6XNA=="],

    "nypm": ["nypm@0.6.2", "", { "dependencies": { "citty": "^0.1.6", "consola": "^3.4.2", "pathe": "^2.0.3", "pkg-types": "^2.3.0", "tinyexec": "^1.0.1" }, "bin": "dist/cli.mjs" }, ""],

    "onetime": ["onetime@7.0.0", "", { "dependencies": { "mimic-function": "^5.0.0" } }, ""],

    "oniguruma-parser": ["oniguruma-parser@0.12.1", "", {}, ""],

    "oniguruma-to-es": ["oniguruma-to-es@4.3.3", "", { "dependencies": { "oniguruma-parser": "^0.12.1", "regex": "^6.0.1", "regex-recursion": "^6.0.2" } }, ""],

    "p-limit": ["p-limit@4.0.0", "", { "dependencies": { "yocto-queue": "^1.0.0" } }, ""],

    "p-locate": ["p-locate@6.0.0", "", { "dependencies": { "p-limit": "^4.0.0" } }, ""],

    "parent-module": ["parent-module@1.0.1", "", { "dependencies": { "callsites": "^3.0.0" } }, ""],

    "parse-entities": ["parse-entities@4.0.2", "", { "dependencies": { "@types/unist": "^2.0.0", "character-entities-legacy": "^3.0.0", "character-reference-invalid": "^2.0.0", "decode-named-character-reference": "^1.0.0", "is-alphanumerical": "^2.0.0", "is-decimal": "^2.0.0", "is-hexadecimal": "^2.0.0" } }, "sha512-GG2AQYWoLgL877gQIKeRPGO1xF9+eG1ujIb5soS5gPvLQ1y2o8FL90w2QWNdf9I361Mpp7726c+lj3U0qK1uGw=="],

    "parse-json": ["parse-json@5.2.0", "", { "dependencies": { "@babel/code-frame": "^7.0.0", "error-ex": "^1.3.1", "json-parse-even-better-errors": "^2.3.0", "lines-and-columns": "^1.1.6" } }, ""],

    "path-exists": ["path-exists@5.0.0", "", {}, ""],

    "pathe": ["pathe@2.0.3", "", {}, ""],

    "picocolors": ["picocolors@1.1.1", "", {}, ""],

    "picomatch": ["picomatch@2.3.1", "", {}, ""],

    "pidtree": ["pidtree@0.6.0", "", { "bin": "bin/pidtree.js" }, ""],

    "pkg-types": ["pkg-types@2.3.0", "", { "dependencies": { "confbox": "^0.2.2", "exsolve": "^1.0.7", "pathe": "^2.0.3" } }, ""],

    "postcss": ["postcss@8.5.6", "", { "dependencies": { "nanoid": "^3.3.11", "picocolors": "^1.1.1", "source-map-js": "^1.2.1" } }, ""],

    "postprocessing": ["postprocessing@6.37.8", "", { "peerDependencies": { "three": ">= 0.157.0 < 0.181.0" } }, ""],

    "prismjs": ["prismjs@1.30.0", "", {}, "sha512-DEvV2ZF2r2/63V+tK8hQvrR2ZGn10srHbXviTlcv7Kpzw8jWiNTqbVgjO3IY8RxrrOUF8VPMQQFysYYYv0YZxw=="],

    "promptsmith-ts": ["promptsmith-ts@workspace:apps/core"],

    "property-information": ["property-information@7.1.0", "", {}, ""],

    "radix-ui": ["radix-ui@1.4.3", "", { "dependencies": { "@radix-ui/primitive": "1.1.3", "@radix-ui/react-accessible-icon": "1.1.7", "@radix-ui/react-accordion": "1.2.12", "@radix-ui/react-alert-dialog": "1.1.15", "@radix-ui/react-arrow": "1.1.7", "@radix-ui/react-aspect-ratio": "1.1.7", "@radix-ui/react-avatar": "1.1.10", "@radix-ui/react-checkbox": "1.3.3", "@radix-ui/react-collapsible": "1.1.12", "@radix-ui/react-collection": "1.1.7", "@radix-ui/react-compose-refs": "1.1.2", "@radix-ui/react-context": "1.1.2", "@radix-ui/react-context-menu": "2.2.16", "@radix-ui/react-dialog": "1.1.15", "@radix-ui/react-direction": "1.1.1", "@radix-ui/react-dismissable-layer": "1.1.11", "@radix-ui/react-dropdown-menu": "2.1.16", "@radix-ui/react-focus-guards": "1.1.3", "@radix-ui/react-focus-scope": "1.1.7", "@radix-ui/react-form": "0.1.8", "@radix-ui/react-hover-card": "1.1.15", "@radix-ui/react-label": "2.1.7", "@radix-ui/react-menu": "2.1.16", "@radix-ui/react-menubar": "1.1.16", "@radix-ui/react-navigation-menu": "1.2.14", "@radix-ui/react-one-time-password-field": "0.1.8", "@radix-ui/react-password-toggle-field": "0.1.3", "@radix-ui/react-popover": "1.1.15", "@radix-ui/react-popper": "1.2.8", "@radix-ui/react-portal": "1.1.9", "@radix-ui/react-presence": "1.1.5", "@radix-ui/react-primitive": "2.1.3", "@radix-ui/react-progress": "1.1.7", "@radix-ui/react-radio-group": "1.3.8", "@radix-ui/react-roving-focus": "1.1.11", "@radix-ui/react-scroll-area": "1.2.10", "@radix-ui/react-select": "2.2.6", "@radix-ui/react-separator": "1.1.7", "@radix-ui/react-slider": "1.3.6", "@radix-ui/react-slot": "1.2.3", "@radix-ui/react-switch": "1.2.6", "@radix-ui/react-tabs": "1.1.13", "@radix-ui/react-toast": "1.2.15", "@radix-ui/react-toggle": "1.1.10", "@radix-ui/react-toggle-group": "1.1.11", "@radix-ui/react-toolbar": "1.1.11", "@radix-ui/react-tooltip": "1.2.8", "@radix-ui/react-use-callback-ref": "1.1.1", "@radix-ui/react-use-controllable-state": "1.2.2", "@radix-ui/react-use-effect-event": "0.0.2", "@radix-ui/react-use-escape-keydown": "1.1.1", "@radix-ui/react-use-is-hydrated": "0.1.0", "@radix-ui/react-use-layout-effect": "1.1.1", "@radix-ui/react-use-size": "1.1.1", "@radix-ui/react-visually-hidden": "1.2.3" }, "peerDependencies": { "@types/react": "*", "@types/react-dom": "*", "react": "^16.8 || ^17.0 || ^18.0 || ^19.0 || ^19.0.0-rc", "react-dom": "^16.8 || ^17.0 || ^18.0 || ^19.0 || ^19.0.0-rc" }, "optionalPeers": ["@types/react", "@types/react-dom"] }, "sha512-aWizCQiyeAenIdUbqEpXgRA1ya65P13NKn/W8rWkcN0OPkRDxdBVLWnIEDsS2RpwCK2nobI7oMUSmexzTDyAmA=="],

    "react": ["react@19.2.0", "", {}, ""],

    "react-dom": ["react-dom@19.2.0", "", { "dependencies": { "scheduler": "^0.27.0" }, "peerDependencies": { "react": "^19.2.0" } }, ""],

    "react-remove-scroll": ["react-remove-scroll@2.7.1", "", { "dependencies": { "react-remove-scroll-bar": "^2.3.7", "react-style-singleton": "^2.2.3", "tslib": "^2.1.0", "use-callback-ref": "^1.3.3", "use-sidecar": "^1.1.3" }, "peerDependencies": { "@types/react": "*", "react": "^16.8.0 || ^17.0.0 || ^18.0.0 || ^19.0.0 || ^19.0.0-rc" }, "optionalPeers": ["@types/react"] }, "sha512-HpMh8+oahmIdOuS5aFKKY6Pyog+FNaZV/XyJOq7b4YFwsFHe5yYfdbIalI4k3vU2nSDql7YskmUseHsRrJqIPA=="],

    "react-remove-scroll-bar": ["react-remove-scroll-bar@2.3.8", "", { "dependencies": { "react-style-singleton": "^2.2.2", "tslib": "^2.0.0" }, "peerDependencies": { "@types/react": "*", "react": "^16.8.0 || ^17.0.0 || ^18.0.0 || ^19.0.0" }, "optionalPeers": ["@types/react"] }, "sha512-9r+yi9+mgU33AKcj6IbT9oRCO78WriSj6t/cF8DWBZJ9aOGPOTEDvdUDz1FwKim7QXWwmHqtdHnRJfhAxEG46Q=="],

    "react-style-singleton": ["react-style-singleton@2.2.3", "", { "dependencies": { "get-nonce": "^1.0.0", "tslib": "^2.0.0" }, "peerDependencies": { "@types/react": "*", "react": "^16.8.0 || ^17.0.0 || ^18.0.0 || ^19.0.0 || ^19.0.0-rc" }, "optionalPeers": ["@types/react"] }, "sha512-b6jSvxvVnyptAiLjbkWLE/lOnR4lfTtDAl+eUC7RZy+QQWc6wRzIV2CE6xBuMmDxc2qIihtDCZD5NPOFl7fRBQ=="],

    "react-syntax-highlighter": ["react-syntax-highlighter@16.1.0", "", { "dependencies": { "@babel/runtime": "^7.28.4", "highlight.js": "^10.4.1", "highlightjs-vue": "^1.0.0", "lowlight": "^1.17.0", "prismjs": "^1.30.0", "refractor": "^5.0.0" }, "peerDependencies": { "react": ">= 0.14.0" } }, "sha512-E40/hBiP5rCNwkeBN1vRP+xow1X0pndinO+z3h7HLsHyjztbyjfzNWNKuAsJj+7DLam9iT4AaaOZnueCU+Nplg=="],

    "refractor": ["refractor@5.0.0", "", { "dependencies": { "@types/hast": "^3.0.0", "@types/prismjs": "^1.0.0", "hastscript": "^9.0.0", "parse-entities": "^4.0.0" } }, "sha512-QXOrHQF5jOpjjLfiNk5GFnWhRXvxjUVnlFxkeDmewR5sXkr3iM46Zo+CnRR8B+MDVqkULW4EcLVcRBNOPXHosw=="],

    "regex": ["regex@6.0.1", "", { "dependencies": { "regex-utilities": "^2.3.0" } }, ""],

    "regex-recursion": ["regex-recursion@6.0.2", "", { "dependencies": { "regex-utilities": "^2.3.0" } }, ""],

    "regex-utilities": ["regex-utilities@2.3.0", "", {}, ""],

    "require-directory": ["require-directory@2.1.1", "", {}, ""],

    "require-from-string": ["require-from-string@2.0.2", "", {}, ""],

    "resolve-from": ["resolve-from@5.0.0", "", {}, ""],

    "restore-cursor": ["restore-cursor@5.1.0", "", { "dependencies": { "onetime": "^7.0.0", "signal-exit": "^4.1.0" } }, ""],

    "rfdc": ["rfdc@1.4.1", "", {}, ""],

    "scheduler": ["scheduler@0.27.0", "", {}, ""],

<<<<<<< HEAD
    "semver": ["semver@7.7.3", "", { "bin": "bin/semver.js" }, ""],
=======
    "sharp": ["sharp@0.34.5", "", { "dependencies": { "@img/colour": "^1.0.0", "detect-libc": "^2.1.2", "semver": "^7.7.3" }, "optionalDependencies": { "@img/sharp-darwin-arm64": "0.34.5", "@img/sharp-darwin-x64": "0.34.5", "@img/sharp-libvips-darwin-arm64": "1.2.4", "@img/sharp-libvips-darwin-x64": "1.2.4", "@img/sharp-libvips-linux-arm": "1.2.4", "@img/sharp-libvips-linux-arm64": "1.2.4", "@img/sharp-libvips-linux-ppc64": "1.2.4", "@img/sharp-libvips-linux-riscv64": "1.2.4", "@img/sharp-libvips-linux-s390x": "1.2.4", "@img/sharp-libvips-linux-x64": "1.2.4", "@img/sharp-libvips-linuxmusl-arm64": "1.2.4", "@img/sharp-libvips-linuxmusl-x64": "1.2.4", "@img/sharp-linux-arm": "0.34.5", "@img/sharp-linux-arm64": "0.34.5", "@img/sharp-linux-ppc64": "0.34.5", "@img/sharp-linux-riscv64": "0.34.5", "@img/sharp-linux-s390x": "0.34.5", "@img/sharp-linux-x64": "0.34.5", "@img/sharp-linuxmusl-arm64": "0.34.5", "@img/sharp-linuxmusl-x64": "0.34.5", "@img/sharp-wasm32": "0.34.5", "@img/sharp-win32-arm64": "0.34.5", "@img/sharp-win32-ia32": "0.34.5", "@img/sharp-win32-x64": "0.34.5" } }, "sha512-Ou9I5Ft9WNcCbXrU9cMgPBcCK8LiwLqcbywW3t4oDV37n1pzpuNLsYiAV8eODnjbtQlSDwZ2cUEeQz4E54Hltg=="],
>>>>>>> f1a71899

    "sharp": ["sharp@0.34.4", "", { "dependencies": { "@img/colour": "^1.0.0", "detect-libc": "^2.1.0", "semver": "^7.7.2" }, "optionalDependencies": { "@img/sharp-libvips-linux-x64": "1.2.3", "@img/sharp-libvips-linuxmusl-x64": "1.2.3", "@img/sharp-linux-x64": "0.34.4", "@img/sharp-linuxmusl-x64": "0.34.4" } }, ""],

    "shiki": ["shiki@3.15.0", "", { "dependencies": { "@shikijs/core": "3.15.0", "@shikijs/engine-javascript": "3.15.0", "@shikijs/engine-oniguruma": "3.15.0", "@shikijs/langs": "3.15.0", "@shikijs/themes": "3.15.0", "@shikijs/types": "3.15.0", "@shikijs/vscode-textmate": "^10.0.2", "@types/hast": "^3.0.4" } }, ""],

    "signal-exit": ["signal-exit@4.1.0", "", {}, ""],

    "sisteransi": ["sisteransi@1.0.5", "", {}, ""],

    "slice-ansi": ["slice-ansi@7.1.2", "", { "dependencies": { "ansi-styles": "^6.2.1", "is-fullwidth-code-point": "^5.0.0" } }, ""],

    "source-map-js": ["source-map-js@1.2.1", "", {}, ""],

    "space-separated-tokens": ["space-separated-tokens@2.0.2", "", {}, ""],

    "split2": ["split2@4.2.0", "", {}, ""],

    "string-argv": ["string-argv@0.3.2", "", {}, ""],

    "string-width": ["string-width@4.2.3", "", { "dependencies": { "emoji-regex": "^8.0.0", "is-fullwidth-code-point": "^3.0.0", "strip-ansi": "^6.0.1" } }, ""],

    "stringify-entities": ["stringify-entities@4.0.4", "", { "dependencies": { "character-entities-html4": "^2.0.0", "character-entities-legacy": "^3.0.0" } }, ""],

    "strip-ansi": ["strip-ansi@6.0.1", "", { "dependencies": { "ansi-regex": "^5.0.1" } }, ""],

<<<<<<< HEAD
    "styled-jsx": ["styled-jsx@5.1.6", "", { "dependencies": { "client-only": "0.0.1" }, "peerDependencies": { "react": ">= 16.8.0 || 17.x.x || ^18.0.0-0 || ^19.0.0-0" } }, ""],

    "tailwind-merge": ["tailwind-merge@3.3.1", "", {}, ""],
=======
    "tailwind-merge": ["tailwind-merge@3.4.0", "", {}, "sha512-uSaO4gnW+b3Y2aWoWfFpX62vn2sR3skfhbjsEnaBI81WD1wBLlHZe5sWf0AqjksNdYTbGBEd0UasQMT3SNV15g=="],

    "tailwindcss": ["tailwindcss@4.1.17", "", {}, "sha512-j9Ee2YjuQqYT9bbRTfTZht9W/ytp5H+jJpZKiYdP/bpnXARAuELt9ofP0lPnmHjbga7SNQIxdTAXCmtKVYjN+Q=="],
>>>>>>> f1a71899

    "tailwindcss": ["tailwindcss@4.1.16", "", {}, ""],

    "tapable": ["tapable@2.3.0", "", {}, ""],

    "text-extensions": ["text-extensions@2.4.0", "", {}, ""],

    "three": ["three@0.181.0", "", {}, ""],

    "through": ["through@2.3.8", "", {}, ""],

    "tinyexec": ["tinyexec@1.0.1", "", {}, ""],

    "to-regex-range": ["to-regex-range@5.0.1", "", { "dependencies": { "is-number": "^7.0.0" } }, ""],

    "trim-lines": ["trim-lines@3.0.1", "", {}, ""],

    "trpc-cli": ["trpc-cli@0.12.0", "", { "dependencies": { "commander": "^14.0.0" }, "peerDependencies": { "@orpc/server": "^1.0.0", "@trpc/server": "^10.45.2 || ^11.0.1", "@valibot/to-json-schema": "^1.1.0", "effect": "^3.14.2 || ^4.0.0", "valibot": "^1.1.0", "zod": "^3.24.0 || ^4.0.0" }, "optionalPeers": ["@orpc/server", "@valibot/to-json-schema", "effect", "valibot"], "bin": "dist/bin.js" }, ""],

    "tslib": ["tslib@2.8.1", "", {}, ""],

    "turbo": ["turbo@2.5.8", "", { "optionalDependencies": { "turbo-linux-64": "2.5.8" }, "bin": "bin/turbo" }, ""],

    "turbo-linux-64": ["turbo-linux-64@2.5.8", "", { "os": "linux", "cpu": "x64" }, ""],

    "tw-animate-css": ["tw-animate-css@1.4.0", "", {}, ""],

    "typescript": ["typescript@5.9.3", "", { "bin": { "tsc": "bin/tsc", "tsserver": "bin/tsserver" } }, ""],

    "ultracite": ["ultracite@6.1.0", "", { "dependencies": { "@clack/prompts": "^0.11.0", "@trpc/server": "^11.6.0", "deepmerge": "^4.3.1", "jsonc-parser": "^3.3.1", "nypm": "^0.6.2", "trpc-cli": "^0.12.0", "zod": "^4.1.12" }, "bin": "dist/index.js" }, ""],

    "undici-types": ["undici-types@6.21.0", "", {}, ""],

    "unicorn-magic": ["unicorn-magic@0.1.0", "", {}, ""],

    "unist-util-is": ["unist-util-is@6.0.1", "", { "dependencies": { "@types/unist": "^3.0.0" } }, ""],

    "unist-util-position": ["unist-util-position@5.0.0", "", { "dependencies": { "@types/unist": "^3.0.0" } }, ""],

    "unist-util-stringify-position": ["unist-util-stringify-position@4.0.0", "", { "dependencies": { "@types/unist": "^3.0.0" } }, ""],

    "unist-util-visit": ["unist-util-visit@5.0.0", "", { "dependencies": { "@types/unist": "^3.0.0", "unist-util-is": "^6.0.0", "unist-util-visit-parents": "^6.0.0" } }, ""],

    "unist-util-visit-parents": ["unist-util-visit-parents@6.0.2", "", { "dependencies": { "@types/unist": "^3.0.0", "unist-util-is": "^6.0.0" } }, ""],

    "use-callback-ref": ["use-callback-ref@1.3.3", "", { "dependencies": { "tslib": "^2.0.0" }, "peerDependencies": { "@types/react": "*", "react": "^16.8.0 || ^17.0.0 || ^18.0.0 || ^19.0.0 || ^19.0.0-rc" }, "optionalPeers": ["@types/react"] }, "sha512-jQL3lRnocaFtu3V00JToYz/4QkNWswxijDaCVNZRiRTO3HQDLsdu1ZtmIUvV4yPp+rvWm5j0y0TG/S61cuijTg=="],

    "use-sidecar": ["use-sidecar@1.1.3", "", { "dependencies": { "detect-node-es": "^1.1.0", "tslib": "^2.0.0" }, "peerDependencies": { "@types/react": "*", "react": "^16.8.0 || ^17.0.0 || ^18.0.0 || ^19.0.0 || ^19.0.0-rc" }, "optionalPeers": ["@types/react"] }, "sha512-Fedw0aZvkhynoPYlA5WXrMCAMm+nSWdZt6lzJQ7Ok8S6Q+VsHmHpRWndVRJ8Be0ZbkfPc5LRYH+5XrzXcEeLRQ=="],

    "use-sync-external-store": ["use-sync-external-store@1.6.0", "", { "peerDependencies": { "react": "^16.8.0 || ^17.0.0 || ^18.0.0 || ^19.0.0" } }, "sha512-Pp6GSwGP/NrPIrxVFAIkOQeyw8lFenOHijQWkUTrDvrF4ALqylP2C/KCkeS9dpUM3KvYRQhna5vt7IL95+ZQ9w=="],

    "vfile": ["vfile@6.0.3", "", { "dependencies": { "@types/unist": "^3.0.0", "vfile-message": "^4.0.0" } }, ""],

    "vfile-message": ["vfile-message@4.0.3", "", { "dependencies": { "@types/unist": "^3.0.0", "unist-util-stringify-position": "^4.0.0" } }, ""],

    "wrap-ansi": ["wrap-ansi@9.0.2", "", { "dependencies": { "ansi-styles": "^6.2.1", "string-width": "^7.0.0", "strip-ansi": "^7.1.0" } }, ""],

    "y18n": ["y18n@5.0.8", "", {}, ""],

    "yaml": ["yaml@2.8.1", "", { "bin": "bin.mjs" }, ""],

    "yargs": ["yargs@17.7.2", "", { "dependencies": { "cliui": "^8.0.1", "escalade": "^3.1.1", "get-caller-file": "^2.0.5", "require-directory": "^2.1.1", "string-width": "^4.2.3", "y18n": "^5.0.5", "yargs-parser": "^21.1.1" } }, ""],

    "yargs-parser": ["yargs-parser@21.1.1", "", {}, ""],

    "yocto-queue": ["yocto-queue@1.2.1", "", {}, ""],

    "zod": ["zod@4.1.12", "", {}, "sha512-JInaHOamG8pt5+Ey8kGmdcAcg3OL9reK8ltczgHTAwNhMys/6ThXHityHxVV2p3fkw/c+MAvBHFVYHFZDmjMCQ=="],

    "zwitch": ["zwitch@2.0.4", "", {}, ""],

    "@commitlint/is-ignored/semver": ["semver@7.7.3", "", { "bin": "bin/semver.js" }, ""],

    "@radix-ui/react-alert-dialog/@radix-ui/react-slot": ["@radix-ui/react-slot@1.2.3", "", { "dependencies": { "@radix-ui/react-compose-refs": "1.1.2" }, "peerDependencies": { "@types/react": "*", "react": "^16.8 || ^17.0 || ^18.0 || ^19.0 || ^19.0.0-rc" }, "optionalPeers": ["@types/react"] }, "sha512-aeNmHnBxbi2St0au6VBVC7JXFlhLlOnvIIlePNniyUNAClzmtAUEY8/pBiK3iHjufOlwA+c20/8jngo7xcrg8A=="],

    "@radix-ui/react-collection/@radix-ui/react-slot": ["@radix-ui/react-slot@1.2.3", "", { "dependencies": { "@radix-ui/react-compose-refs": "1.1.2" }, "peerDependencies": { "@types/react": "*", "react": "^16.8 || ^17.0 || ^18.0 || ^19.0 || ^19.0.0-rc" }, "optionalPeers": ["@types/react"] }, "sha512-aeNmHnBxbi2St0au6VBVC7JXFlhLlOnvIIlePNniyUNAClzmtAUEY8/pBiK3iHjufOlwA+c20/8jngo7xcrg8A=="],

    "@radix-ui/react-dialog/@radix-ui/react-slot": ["@radix-ui/react-slot@1.2.3", "", { "dependencies": { "@radix-ui/react-compose-refs": "1.1.2" }, "peerDependencies": { "@types/react": "*", "react": "^16.8 || ^17.0 || ^18.0 || ^19.0 || ^19.0.0-rc" }, "optionalPeers": ["@types/react"] }, "sha512-aeNmHnBxbi2St0au6VBVC7JXFlhLlOnvIIlePNniyUNAClzmtAUEY8/pBiK3iHjufOlwA+c20/8jngo7xcrg8A=="],

    "@radix-ui/react-menu/@radix-ui/react-slot": ["@radix-ui/react-slot@1.2.3", "", { "dependencies": { "@radix-ui/react-compose-refs": "1.1.2" }, "peerDependencies": { "@types/react": "*", "react": "^16.8 || ^17.0 || ^18.0 || ^19.0 || ^19.0.0-rc" }, "optionalPeers": ["@types/react"] }, "sha512-aeNmHnBxbi2St0au6VBVC7JXFlhLlOnvIIlePNniyUNAClzmtAUEY8/pBiK3iHjufOlwA+c20/8jngo7xcrg8A=="],

    "@radix-ui/react-popover/@radix-ui/react-slot": ["@radix-ui/react-slot@1.2.3", "", { "dependencies": { "@radix-ui/react-compose-refs": "1.1.2" }, "peerDependencies": { "@types/react": "*", "react": "^16.8 || ^17.0 || ^18.0 || ^19.0 || ^19.0.0-rc" }, "optionalPeers": ["@types/react"] }, "sha512-aeNmHnBxbi2St0au6VBVC7JXFlhLlOnvIIlePNniyUNAClzmtAUEY8/pBiK3iHjufOlwA+c20/8jngo7xcrg8A=="],

    "@radix-ui/react-primitive/@radix-ui/react-slot": ["@radix-ui/react-slot@1.2.3", "", { "dependencies": { "@radix-ui/react-compose-refs": "1.1.2" }, "peerDependencies": { "@types/react": "*", "react": "^16.8 || ^17.0 || ^18.0 || ^19.0 || ^19.0.0-rc" }, "optionalPeers": ["@types/react"] }, "sha512-aeNmHnBxbi2St0au6VBVC7JXFlhLlOnvIIlePNniyUNAClzmtAUEY8/pBiK3iHjufOlwA+c20/8jngo7xcrg8A=="],

    "@radix-ui/react-select/@radix-ui/react-slot": ["@radix-ui/react-slot@1.2.3", "", { "dependencies": { "@radix-ui/react-compose-refs": "1.1.2" }, "peerDependencies": { "@types/react": "*", "react": "^16.8 || ^17.0 || ^18.0 || ^19.0 || ^19.0.0-rc" }, "optionalPeers": ["@types/react"] }, "sha512-aeNmHnBxbi2St0au6VBVC7JXFlhLlOnvIIlePNniyUNAClzmtAUEY8/pBiK3iHjufOlwA+c20/8jngo7xcrg8A=="],

    "@radix-ui/react-tooltip/@radix-ui/react-slot": ["@radix-ui/react-slot@1.2.3", "", { "dependencies": { "@radix-ui/react-compose-refs": "1.1.2" }, "peerDependencies": { "@types/react": "*", "react": "^16.8 || ^17.0 || ^18.0 || ^19.0 || ^19.0.0-rc" }, "optionalPeers": ["@types/react"] }, "sha512-aeNmHnBxbi2St0au6VBVC7JXFlhLlOnvIIlePNniyUNAClzmtAUEY8/pBiK3iHjufOlwA+c20/8jngo7xcrg8A=="],

<<<<<<< HEAD
    "@types/conventional-commits-parser/@types/node": ["@types/node@24.9.2", "", { "dependencies": { "undici-types": "~7.16.0" } }, ""],
=======
    "@tailwindcss/oxide-wasm32-wasi/@emnapi/core": ["@emnapi/core@1.6.0", "", { "dependencies": { "@emnapi/wasi-threads": "1.1.0", "tslib": "^2.4.0" }, "bundled": true }, "sha512-zq/ay+9fNIJJtJiZxdTnXS20PllcYMX3OE23ESc4HK/bdYu3cOWYVhsOhVnXALfU/uqJIxn5NBPd9z4v+SfoSg=="],

    "@radix-ui/react-primitive/@radix-ui/react-slot": ["@radix-ui/react-slot@1.2.3", "", { "dependencies": { "@radix-ui/react-compose-refs": "1.1.2" }, "peerDependencies": { "@types/react": "*", "react": "^16.8 || ^17.0 || ^18.0 || ^19.0 || ^19.0.0-rc" }, "optionalPeers": ["@types/react"] }, "sha512-aeNmHnBxbi2St0au6VBVC7JXFlhLlOnvIIlePNniyUNAClzmtAUEY8/pBiK3iHjufOlwA+c20/8jngo7xcrg8A=="],

    "@radix-ui/react-select/@radix-ui/react-slot": ["@radix-ui/react-slot@1.2.3", "", { "dependencies": { "@radix-ui/react-compose-refs": "1.1.2" }, "peerDependencies": { "@types/react": "*", "react": "^16.8 || ^17.0 || ^18.0 || ^19.0 || ^19.0.0-rc" }, "optionalPeers": ["@types/react"] }, "sha512-aeNmHnBxbi2St0au6VBVC7JXFlhLlOnvIIlePNniyUNAClzmtAUEY8/pBiK3iHjufOlwA+c20/8jngo7xcrg8A=="],

    "@radix-ui/react-tooltip/@radix-ui/react-slot": ["@radix-ui/react-slot@1.2.3", "", { "dependencies": { "@radix-ui/react-compose-refs": "1.1.2" }, "peerDependencies": { "@types/react": "*", "react": "^16.8 || ^17.0 || ^18.0 || ^19.0 || ^19.0.0-rc" }, "optionalPeers": ["@types/react"] }, "sha512-aeNmHnBxbi2St0au6VBVC7JXFlhLlOnvIIlePNniyUNAClzmtAUEY8/pBiK3iHjufOlwA+c20/8jngo7xcrg8A=="],

    "@tailwindcss/oxide-wasm32-wasi/@emnapi/core": ["@emnapi/core@1.7.0", "", { "dependencies": { "@emnapi/wasi-threads": "1.1.0", "tslib": "^2.4.0" }, "bundled": true }, "sha512-pJdKGq/1iquWYtv1RRSljZklxHCOCAJFJrImO5ZLKPJVJlVUcs8yFwNQlqS0Lo8xT1VAXXTCZocF9n26FWEKsw=="],

    "@tailwindcss/oxide-wasm32-wasi/@emnapi/runtime": ["@emnapi/runtime@1.7.0", "", { "dependencies": { "tslib": "^2.4.0" }, "bundled": true }, "sha512-oAYoQnCYaQZKVS53Fq23ceWMRxq5EhQsE0x0RdQ55jT7wagMu5k+fS39v1fiSLrtrLQlXwVINenqhLMtTrV/1Q=="],

    "@tailwindcss/oxide-wasm32-wasi/@emnapi/wasi-threads": ["@emnapi/wasi-threads@1.1.0", "", { "dependencies": { "tslib": "^2.4.0" }, "bundled": true }, "sha512-WI0DdZ8xFSbgMjR1sFsKABJ/C5OnRrjT06JXbZKexJGrDuPTzZdDYfFlsgcCXCyf+suG5QU2e/y1Wo2V/OapLQ=="],

    "@tailwindcss/oxide-wasm32-wasi/@napi-rs/wasm-runtime": ["@napi-rs/wasm-runtime@1.0.7", "", { "dependencies": { "@emnapi/core": "^1.5.0", "@emnapi/runtime": "^1.5.0", "@tybys/wasm-util": "^0.10.1" }, "bundled": true }, "sha512-SeDnOO0Tk7Okiq6DbXmmBODgOAb9dp9gjlphokTUxmt8U3liIP1ZsozBahH69j/RJv+Rfs6IwUKHTgQYJ/HBAw=="],
>>>>>>> f1a71899

    "bun-types/@types/node": ["@types/node@24.9.2", "", { "dependencies": { "undici-types": "~7.16.0" } }, ""],

    "cli-truncate/string-width": ["string-width@8.1.0", "", { "dependencies": { "get-east-asian-width": "^1.3.0", "strip-ansi": "^7.1.0" } }, ""],

    "cliui/wrap-ansi": ["wrap-ansi@7.0.0", "", { "dependencies": { "ansi-styles": "^4.0.0", "string-width": "^4.1.0", "strip-ansi": "^6.0.0" } }, ""],

    "docs/@biomejs/biome": ["@biomejs/biome@2.2.0", "", { "optionalDependencies": { "@biomejs/cli-linux-x64": "2.2.0", "@biomejs/cli-linux-x64-musl": "2.2.0" }, "bin": { "biome": "bin/biome" } }, ""],

    "import-fresh/resolve-from": ["resolve-from@4.0.0", "", {}, ""],

    "log-update/strip-ansi": ["strip-ansi@7.1.2", "", { "dependencies": { "ansi-regex": "^6.0.1" } }, ""],

    "next/postcss": ["postcss@8.4.31", "", { "dependencies": { "nanoid": "^3.3.6", "picocolors": "^1.0.0", "source-map-js": "^1.0.2" } }, ""],

    "parse-entities/@types/unist": ["@types/unist@2.0.11", "", {}, "sha512-CmBKiL6NNo/OqgmMn95Fk9Whlp2mtvIv+KNpQKN2F4SjvrEesubTRWGYSg+BnWZOnlCaSTU1sMpsBOzgbYhnsA=="],

    "radix-ui/@radix-ui/react-slot": ["@radix-ui/react-slot@1.2.3", "", { "dependencies": { "@radix-ui/react-compose-refs": "1.1.2" }, "peerDependencies": { "@types/react": "*", "react": "^16.8 || ^17.0 || ^18.0 || ^19.0 || ^19.0.0-rc" }, "optionalPeers": ["@types/react"] }, "sha512-aeNmHnBxbi2St0au6VBVC7JXFlhLlOnvIIlePNniyUNAClzmtAUEY8/pBiK3iHjufOlwA+c20/8jngo7xcrg8A=="],

    "slice-ansi/is-fullwidth-code-point": ["is-fullwidth-code-point@5.1.0", "", { "dependencies": { "get-east-asian-width": "^1.3.1" } }, ""],

    "string-width/strip-ansi": ["strip-ansi@6.0.1", "", { "dependencies": { "ansi-regex": "^5.0.1" } }, ""],

    "wrap-ansi/string-width": ["string-width@7.2.0", "", { "dependencies": { "emoji-regex": "^10.3.0", "get-east-asian-width": "^1.0.0", "strip-ansi": "^7.1.0" } }, ""],

    "wrap-ansi/strip-ansi": ["strip-ansi@7.1.2", "", { "dependencies": { "ansi-regex": "^6.0.1" } }, ""],

    "@types/conventional-commits-parser/@types/node/undici-types": ["undici-types@7.16.0", "", {}, ""],

    "bun-types/@types/node/undici-types": ["undici-types@7.16.0", "", {}, ""],

    "cli-truncate/string-width/strip-ansi": ["strip-ansi@7.1.2", "", { "dependencies": { "ansi-regex": "^6.0.1" } }, ""],

    "cliui/wrap-ansi/ansi-styles": ["ansi-styles@4.3.0", "", { "dependencies": { "color-convert": "^2.0.1" } }, ""],

    "docs/@biomejs/biome/@biomejs/cli-linux-x64": ["@biomejs/cli-linux-x64@2.2.0", "", { "os": "linux", "cpu": "x64" }, ""],

    "docs/@biomejs/biome/@biomejs/cli-linux-x64-musl": ["@biomejs/cli-linux-x64-musl@2.2.0", "", { "os": "linux", "cpu": "x64" }, ""],

    "log-update/strip-ansi/ansi-regex": ["ansi-regex@6.2.2", "", {}, ""],

    "string-width/strip-ansi/ansi-regex": ["ansi-regex@5.0.1", "", {}, ""],

    "wrap-ansi/string-width/emoji-regex": ["emoji-regex@10.6.0", "", {}, ""],

    "wrap-ansi/strip-ansi/ansi-regex": ["ansi-regex@6.2.2", "", {}, ""],

    "cli-truncate/string-width/strip-ansi/ansi-regex": ["ansi-regex@6.2.2", "", {}, ""],
  }
}<|MERGE_RESOLUTION|>--- conflicted
+++ resolved
@@ -4,7 +4,7 @@
     "": {
       "name": "promptsmith",
       "dependencies": {
-        "@vercel/analytics": "^1.5.0",
+        "@vercel/analytics": "^1.5.0"
       },
       "devDependencies": {
         "@biomejs/biome": "2.3.2",
@@ -13,20 +13,20 @@
         "husky": "^9.1.7",
         "lint-staged": "^16.1.2",
         "turbo": "^2.5.4",
-        "ultracite": "6.1.0",
-      },
+        "ultracite": "6.1.0"
+      }
     },
     "apps/core": {
       "name": "promptsmith-ts",
       "version": "0.1.2",
       "devDependencies": {
         "@types/bun": "latest",
-        "typescript": "^5",
+        "typescript": "^5"
       },
       "peerDependencies": {
         "ai": "latest",
-        "zod": "latest",
-      },
+        "zod": "latest"
+      }
     },
     "apps/docs": {
       "name": "docs",
@@ -51,7 +51,7 @@
         "react-syntax-highlighter": "^16.1.0",
         "shiki": "^3.15.0",
         "tailwind-merge": "^3.3.1",
-        "three": "^0.181.0",
+        "three": "^0.181.0"
       },
       "devDependencies": {
         "@biomejs/biome": "2.2.0",
@@ -61,432 +61,2275 @@
         "@types/react-dom": "^19",
         "tailwindcss": "^4",
         "tw-animate-css": "^1.4.0",
-        "typescript": "^5",
-      },
-    },
+        "typescript": "^5"
+      }
+    }
   },
   "packages": {
-<<<<<<< HEAD
-    "@ai-sdk/gateway": ["@ai-sdk/gateway@2.0.7", "", { "dependencies": { "@ai-sdk/provider": "2.0.0", "@ai-sdk/provider-utils": "3.0.16", "@vercel/oidc": "3.0.3" }, "peerDependencies": { "zod": "^3.25.76 || ^4.1.8" } }, "sha512-/AI5AKi4vOK9SEb8Z1dfXkhsJ5NAfWsoJQc96B/mzn2KIrjw5occOjIwD06scuhV9xWlghCoXJT1sQD9QH/tyg=="],
-=======
-    "@ai-sdk/gateway": ["@ai-sdk/gateway@2.0.6", "", { "dependencies": { "@ai-sdk/provider": "2.0.0", "@ai-sdk/provider-utils": "3.0.16", "@vercel/oidc": "3.0.3" }, "peerDependencies": { "zod": "^3.25.76 || ^4.1.8" } }, "sha512-FmhR6Tle09I/RUda8WSPpJ57mjPWzhiVVlB50D+k+Qf/PBW0CBtnbAUxlNSR5v+NIZNLTK3C56lhb23ntEdxhQ=="],
->>>>>>> f1a71899
-
-    "@ai-sdk/provider": ["@ai-sdk/provider@2.0.0", "", { "dependencies": { "json-schema": "^0.4.0" } }, "sha512-6o7Y2SeO9vFKB8lArHXehNuusnpddKPk7xqL7T2/b+OvXMRIXUO1rR4wcv1hAFUAT9avGZshty3Wlua/XA7TvA=="],
-
-    "@ai-sdk/provider-utils": ["@ai-sdk/provider-utils@3.0.16", "", { "dependencies": { "@ai-sdk/provider": "2.0.0", "@standard-schema/spec": "^1.0.0", "eventsource-parser": "^3.0.6" }, "peerDependencies": { "zod": "^3.25.76 || ^4.1.8" } }, "sha512-lsWQY9aDXHitw7C1QRYIbVGmgwyT98TF3MfM8alNIXKpdJdi+W782Rzd9f1RyOfgRmZ08gJ2EYNDhWNK7RqpEA=="],
+    "@ai-sdk/gateway": [
+      "@ai-sdk/gateway@2.0.5",
+      "",
+      {
+        "dependencies": {
+          "@ai-sdk/provider": "2.0.0",
+          "@ai-sdk/provider-utils": "3.0.15",
+          "@vercel/oidc": "3.0.3"
+        },
+        "peerDependencies": { "zod": "^3.25.76 || ^4.1.8" }
+      },
+      "sha512-5TTDSl0USWY6YGnb4QmJGplFZhk+p9OT7hZevAaER6OGiZ17LB1GypsGYDpNo/MiVMklk8kX4gk6p1/R/EiJ8Q=="
+    ],
+
+    "@ai-sdk/provider": [
+      "@ai-sdk/provider@2.0.0",
+      "",
+      { "dependencies": { "json-schema": "^0.4.0" } },
+      "sha512-6o7Y2SeO9vFKB8lArHXehNuusnpddKPk7xqL7T2/b+OvXMRIXUO1rR4wcv1hAFUAT9avGZshty3Wlua/XA7TvA=="
+    ],
+
+    "@ai-sdk/provider-utils": [
+      "@ai-sdk/provider-utils@3.0.16",
+      "",
+      {
+        "dependencies": {
+          "@ai-sdk/provider": "2.0.0",
+          "@standard-schema/spec": "^1.0.0",
+          "eventsource-parser": "^3.0.6"
+        },
+        "peerDependencies": { "zod": "^3.25.76 || ^4.1.8" }
+      },
+      "sha512-lsWQY9aDXHitw7C1QRYIbVGmgwyT98TF3MfM8alNIXKpdJdi+W782Rzd9f1RyOfgRmZ08gJ2EYNDhWNK7RqpEA=="
+    ],
 
     "@alloc/quick-lru": ["@alloc/quick-lru@5.2.0", "", {}, ""],
 
-    "@babel/code-frame": ["@babel/code-frame@7.27.1", "", { "dependencies": { "@babel/helper-validator-identifier": "^7.27.1", "js-tokens": "^4.0.0", "picocolors": "^1.1.1" } }, ""],
-
-    "@babel/helper-validator-identifier": ["@babel/helper-validator-identifier@7.28.5", "", {}, ""],
-
-    "@babel/runtime": ["@babel/runtime@7.28.4", "", {}, "sha512-Q/N6JNWvIvPnLDvjlE1OUBLPQHH6l3CltCEsHIujp45zQUSSh8K+gHnaEX45yAT1nyngnINhvWtzN+Nb9D8RAQ=="],
-
-    "@biomejs/biome": ["@biomejs/biome@2.3.2", "", { "optionalDependencies": { "@biomejs/cli-linux-x64": "2.3.2", "@biomejs/cli-linux-x64-musl": "2.3.2" }, "bin": { "biome": "bin/biome" } }, ""],
-
-    "@biomejs/cli-linux-x64": ["@biomejs/cli-linux-x64@2.3.2", "", { "os": "linux", "cpu": "x64" }, ""],
-
-    "@biomejs/cli-linux-x64-musl": ["@biomejs/cli-linux-x64-musl@2.3.2", "", { "os": "linux", "cpu": "x64" }, ""],
-
-    "@clack/core": ["@clack/core@0.5.0", "", { "dependencies": { "picocolors": "^1.0.0", "sisteransi": "^1.0.5" } }, ""],
-
-    "@clack/prompts": ["@clack/prompts@0.11.0", "", { "dependencies": { "@clack/core": "0.5.0", "picocolors": "^1.0.0", "sisteransi": "^1.0.5" } }, ""],
-
-    "@commitlint/cli": ["@commitlint/cli@20.1.0", "", { "dependencies": { "@commitlint/format": "^20.0.0", "@commitlint/lint": "^20.0.0", "@commitlint/load": "^20.1.0", "@commitlint/read": "^20.0.0", "@commitlint/types": "^20.0.0", "tinyexec": "^1.0.0", "yargs": "^17.0.0" }, "bin": { "commitlint": "cli.js" } }, ""],
-
-    "@commitlint/config-conventional": ["@commitlint/config-conventional@20.0.0", "", { "dependencies": { "@commitlint/types": "^20.0.0", "conventional-changelog-conventionalcommits": "^7.0.2" } }, ""],
-
-    "@commitlint/config-validator": ["@commitlint/config-validator@20.0.0", "", { "dependencies": { "@commitlint/types": "^20.0.0", "ajv": "^8.11.0" } }, ""],
-
-    "@commitlint/ensure": ["@commitlint/ensure@20.0.0", "", { "dependencies": { "@commitlint/types": "^20.0.0", "lodash.camelcase": "^4.3.0", "lodash.kebabcase": "^4.1.1", "lodash.snakecase": "^4.1.1", "lodash.startcase": "^4.4.0", "lodash.upperfirst": "^4.3.1" } }, ""],
+    "@babel/code-frame": [
+      "@babel/code-frame@7.27.1",
+      "",
+      {
+        "dependencies": {
+          "@babel/helper-validator-identifier": "^7.27.1",
+          "js-tokens": "^4.0.0",
+          "picocolors": "^1.1.1"
+        }
+      },
+      ""
+    ],
+
+    "@babel/helper-validator-identifier": [
+      "@babel/helper-validator-identifier@7.28.5",
+      "",
+      {},
+      ""
+    ],
+
+    "@babel/runtime": [
+      "@babel/runtime@7.28.4",
+      "",
+      {},
+      "sha512-Q/N6JNWvIvPnLDvjlE1OUBLPQHH6l3CltCEsHIujp45zQUSSh8K+gHnaEX45yAT1nyngnINhvWtzN+Nb9D8RAQ=="
+    ],
+
+    "@biomejs/biome": [
+      "@biomejs/biome@2.3.2",
+      "",
+      {
+        "optionalDependencies": {
+          "@biomejs/cli-linux-x64": "2.3.2",
+          "@biomejs/cli-linux-x64-musl": "2.3.2"
+        },
+        "bin": { "biome": "bin/biome" }
+      },
+      ""
+    ],
+
+    "@biomejs/cli-linux-x64": [
+      "@biomejs/cli-linux-x64@2.3.2",
+      "",
+      { "os": "linux", "cpu": "x64" },
+      ""
+    ],
+
+    "@biomejs/cli-linux-x64-musl": [
+      "@biomejs/cli-linux-x64-musl@2.3.2",
+      "",
+      { "os": "linux", "cpu": "x64" },
+      ""
+    ],
+
+    "@clack/core": [
+      "@clack/core@0.5.0",
+      "",
+      { "dependencies": { "picocolors": "^1.0.0", "sisteransi": "^1.0.5" } },
+      ""
+    ],
+
+    "@clack/prompts": [
+      "@clack/prompts@0.11.0",
+      "",
+      {
+        "dependencies": {
+          "@clack/core": "0.5.0",
+          "picocolors": "^1.0.0",
+          "sisteransi": "^1.0.5"
+        }
+      },
+      ""
+    ],
+
+    "@commitlint/cli": [
+      "@commitlint/cli@20.1.0",
+      "",
+      {
+        "dependencies": {
+          "@commitlint/format": "^20.0.0",
+          "@commitlint/lint": "^20.0.0",
+          "@commitlint/load": "^20.1.0",
+          "@commitlint/read": "^20.0.0",
+          "@commitlint/types": "^20.0.0",
+          "tinyexec": "^1.0.0",
+          "yargs": "^17.0.0"
+        },
+        "bin": { "commitlint": "cli.js" }
+      },
+      ""
+    ],
+
+    "@commitlint/config-conventional": [
+      "@commitlint/config-conventional@20.0.0",
+      "",
+      {
+        "dependencies": {
+          "@commitlint/types": "^20.0.0",
+          "conventional-changelog-conventionalcommits": "^7.0.2"
+        }
+      },
+      ""
+    ],
+
+    "@commitlint/config-validator": [
+      "@commitlint/config-validator@20.0.0",
+      "",
+      { "dependencies": { "@commitlint/types": "^20.0.0", "ajv": "^8.11.0" } },
+      ""
+    ],
+
+    "@commitlint/ensure": [
+      "@commitlint/ensure@20.0.0",
+      "",
+      {
+        "dependencies": {
+          "@commitlint/types": "^20.0.0",
+          "lodash.camelcase": "^4.3.0",
+          "lodash.kebabcase": "^4.1.1",
+          "lodash.snakecase": "^4.1.1",
+          "lodash.startcase": "^4.4.0",
+          "lodash.upperfirst": "^4.3.1"
+        }
+      },
+      ""
+    ],
 
     "@commitlint/execute-rule": ["@commitlint/execute-rule@20.0.0", "", {}, ""],
 
-    "@commitlint/format": ["@commitlint/format@20.0.0", "", { "dependencies": { "@commitlint/types": "^20.0.0", "chalk": "^5.3.0" } }, ""],
-
-    "@commitlint/is-ignored": ["@commitlint/is-ignored@20.0.0", "", { "dependencies": { "@commitlint/types": "^20.0.0", "semver": "^7.6.0" } }, ""],
-
-    "@commitlint/lint": ["@commitlint/lint@20.0.0", "", { "dependencies": { "@commitlint/is-ignored": "^20.0.0", "@commitlint/parse": "^20.0.0", "@commitlint/rules": "^20.0.0", "@commitlint/types": "^20.0.0" } }, ""],
-
-    "@commitlint/load": ["@commitlint/load@20.1.0", "", { "dependencies": { "@commitlint/config-validator": "^20.0.0", "@commitlint/execute-rule": "^20.0.0", "@commitlint/resolve-extends": "^20.1.0", "@commitlint/types": "^20.0.0", "chalk": "^5.3.0", "cosmiconfig": "^9.0.0", "cosmiconfig-typescript-loader": "^6.1.0", "lodash.isplainobject": "^4.0.6", "lodash.merge": "^4.6.2", "lodash.uniq": "^4.5.0" } }, ""],
+    "@commitlint/format": [
+      "@commitlint/format@20.0.0",
+      "",
+      { "dependencies": { "@commitlint/types": "^20.0.0", "chalk": "^5.3.0" } },
+      ""
+    ],
+
+    "@commitlint/is-ignored": [
+      "@commitlint/is-ignored@20.0.0",
+      "",
+      {
+        "dependencies": { "@commitlint/types": "^20.0.0", "semver": "^7.6.0" }
+      },
+      ""
+    ],
+
+    "@commitlint/lint": [
+      "@commitlint/lint@20.0.0",
+      "",
+      {
+        "dependencies": {
+          "@commitlint/is-ignored": "^20.0.0",
+          "@commitlint/parse": "^20.0.0",
+          "@commitlint/rules": "^20.0.0",
+          "@commitlint/types": "^20.0.0"
+        }
+      },
+      ""
+    ],
+
+    "@commitlint/load": [
+      "@commitlint/load@20.1.0",
+      "",
+      {
+        "dependencies": {
+          "@commitlint/config-validator": "^20.0.0",
+          "@commitlint/execute-rule": "^20.0.0",
+          "@commitlint/resolve-extends": "^20.1.0",
+          "@commitlint/types": "^20.0.0",
+          "chalk": "^5.3.0",
+          "cosmiconfig": "^9.0.0",
+          "cosmiconfig-typescript-loader": "^6.1.0",
+          "lodash.isplainobject": "^4.0.6",
+          "lodash.merge": "^4.6.2",
+          "lodash.uniq": "^4.5.0"
+        }
+      },
+      ""
+    ],
 
     "@commitlint/message": ["@commitlint/message@20.0.0", "", {}, ""],
 
-    "@commitlint/parse": ["@commitlint/parse@20.0.0", "", { "dependencies": { "@commitlint/types": "^20.0.0", "conventional-changelog-angular": "^7.0.0", "conventional-commits-parser": "^5.0.0" } }, ""],
-
-    "@commitlint/read": ["@commitlint/read@20.0.0", "", { "dependencies": { "@commitlint/top-level": "^20.0.0", "@commitlint/types": "^20.0.0", "git-raw-commits": "^4.0.0", "minimist": "^1.2.8", "tinyexec": "^1.0.0" } }, ""],
-
-    "@commitlint/resolve-extends": ["@commitlint/resolve-extends@20.1.0", "", { "dependencies": { "@commitlint/config-validator": "^20.0.0", "@commitlint/types": "^20.0.0", "global-directory": "^4.0.1", "import-meta-resolve": "^4.0.0", "lodash.mergewith": "^4.6.2", "resolve-from": "^5.0.0" } }, ""],
-
-    "@commitlint/rules": ["@commitlint/rules@20.0.0", "", { "dependencies": { "@commitlint/ensure": "^20.0.0", "@commitlint/message": "^20.0.0", "@commitlint/to-lines": "^20.0.0", "@commitlint/types": "^20.0.0" } }, ""],
+    "@commitlint/parse": [
+      "@commitlint/parse@20.0.0",
+      "",
+      {
+        "dependencies": {
+          "@commitlint/types": "^20.0.0",
+          "conventional-changelog-angular": "^7.0.0",
+          "conventional-commits-parser": "^5.0.0"
+        }
+      },
+      ""
+    ],
+
+    "@commitlint/read": [
+      "@commitlint/read@20.0.0",
+      "",
+      {
+        "dependencies": {
+          "@commitlint/top-level": "^20.0.0",
+          "@commitlint/types": "^20.0.0",
+          "git-raw-commits": "^4.0.0",
+          "minimist": "^1.2.8",
+          "tinyexec": "^1.0.0"
+        }
+      },
+      ""
+    ],
+
+    "@commitlint/resolve-extends": [
+      "@commitlint/resolve-extends@20.1.0",
+      "",
+      {
+        "dependencies": {
+          "@commitlint/config-validator": "^20.0.0",
+          "@commitlint/types": "^20.0.0",
+          "global-directory": "^4.0.1",
+          "import-meta-resolve": "^4.0.0",
+          "lodash.mergewith": "^4.6.2",
+          "resolve-from": "^5.0.0"
+        }
+      },
+      ""
+    ],
+
+    "@commitlint/rules": [
+      "@commitlint/rules@20.0.0",
+      "",
+      {
+        "dependencies": {
+          "@commitlint/ensure": "^20.0.0",
+          "@commitlint/message": "^20.0.0",
+          "@commitlint/to-lines": "^20.0.0",
+          "@commitlint/types": "^20.0.0"
+        }
+      },
+      ""
+    ],
 
     "@commitlint/to-lines": ["@commitlint/to-lines@20.0.0", "", {}, ""],
 
-    "@commitlint/top-level": ["@commitlint/top-level@20.0.0", "", { "dependencies": { "find-up": "^7.0.0" } }, ""],
-
-    "@commitlint/types": ["@commitlint/types@20.0.0", "", { "dependencies": { "@types/conventional-commits-parser": "^5.0.0", "chalk": "^5.3.0" } }, ""],
-
-    "@dimforge/rapier3d-compat": ["@dimforge/rapier3d-compat@0.12.0", "", {}, "sha512-uekIGetywIgopfD97oDL5PfeezkFpNhwlzlaEYNOA0N6ghdsOvh/HYjSMek5Q2O1PYvRSDFcqFVJl4r4ZBwOow=="],
-
-    "@floating-ui/core": ["@floating-ui/core@1.7.3", "", { "dependencies": { "@floating-ui/utils": "^0.2.10" } }, "sha512-sGnvb5dmrJaKEZ+LDIpguvdX3bDlEllmv4/ClQ9awcmCZrlx5jQyyMWFM5kBI+EyNOCDDiKk8il0zeuX3Zlg/w=="],
-
-    "@floating-ui/dom": ["@floating-ui/dom@1.7.4", "", { "dependencies": { "@floating-ui/core": "^1.7.3", "@floating-ui/utils": "^0.2.10" } }, "sha512-OOchDgh4F2CchOX94cRVqhvy7b3AFb+/rQXyswmzmGakRfkMgoWVjfnLWkRirfLEfuD4ysVW16eXzwt3jHIzKA=="],
-
-    "@floating-ui/react-dom": ["@floating-ui/react-dom@2.1.6", "", { "dependencies": { "@floating-ui/dom": "^1.7.4" }, "peerDependencies": { "react": ">=16.8.0", "react-dom": ">=16.8.0" } }, "sha512-4JX6rEatQEvlmgU80wZyq9RT96HZJa88q8hp0pBd+LrczeDI4o6uA2M+uvxngVHo4Ihr8uibXxH6+70zhAFrVw=="],
-
-    "@floating-ui/utils": ["@floating-ui/utils@0.2.10", "", {}, "sha512-aGTxbpbg8/b5JfU1HXSrbH3wXZuLPJcNEcZQFMxLs3oSzgtVu6nFPkbbGGUvBcUjKV2YyB9Wxxabo+HEH9tcRQ=="],
-
-<<<<<<< HEAD
-    "@img/colour": ["@img/colour@1.0.0", "", {}, ""],
-
-    "@img/sharp-libvips-linux-x64": ["@img/sharp-libvips-linux-x64@1.2.3", "", { "os": "linux", "cpu": "x64" }, ""],
-
-    "@img/sharp-libvips-linuxmusl-x64": ["@img/sharp-libvips-linuxmusl-x64@1.2.3", "", { "os": "linux", "cpu": "x64" }, ""],
-
-    "@img/sharp-linux-x64": ["@img/sharp-linux-x64@0.34.4", "", { "optionalDependencies": { "@img/sharp-libvips-linux-x64": "1.2.3" }, "os": "linux", "cpu": "x64" }, ""],
-
-    "@img/sharp-linuxmusl-x64": ["@img/sharp-linuxmusl-x64@0.34.4", "", { "optionalDependencies": { "@img/sharp-libvips-linuxmusl-x64": "1.2.3" }, "os": "linux", "cpu": "x64" }, ""],
-
-    "@jridgewell/gen-mapping": ["@jridgewell/gen-mapping@0.3.13", "", { "dependencies": { "@jridgewell/sourcemap-codec": "^1.5.0", "@jridgewell/trace-mapping": "^0.3.24" } }, ""],
-
-    "@jridgewell/remapping": ["@jridgewell/remapping@2.3.5", "", { "dependencies": { "@jridgewell/gen-mapping": "^0.3.5", "@jridgewell/trace-mapping": "^0.3.24" } }, ""],
+    "@commitlint/top-level": [
+      "@commitlint/top-level@20.0.0",
+      "",
+      { "dependencies": { "find-up": "^7.0.0" } },
+      ""
+    ],
+
+    "@commitlint/types": [
+      "@commitlint/types@20.0.0",
+      "",
+      {
+        "dependencies": {
+          "@types/conventional-commits-parser": "^5.0.0",
+          "chalk": "^5.3.0"
+        }
+      },
+      ""
+    ],
+
+    "@dimforge/rapier3d-compat": [
+      "@dimforge/rapier3d-compat@0.12.0",
+      "",
+      {},
+      "sha512-uekIGetywIgopfD97oDL5PfeezkFpNhwlzlaEYNOA0N6ghdsOvh/HYjSMek5Q2O1PYvRSDFcqFVJl4r4ZBwOow=="
+    ],
+
+    "@floating-ui/core": [
+      "@floating-ui/core@1.7.3",
+      "",
+      { "dependencies": { "@floating-ui/utils": "^0.2.10" } },
+      "sha512-sGnvb5dmrJaKEZ+LDIpguvdX3bDlEllmv4/ClQ9awcmCZrlx5jQyyMWFM5kBI+EyNOCDDiKk8il0zeuX3Zlg/w=="
+    ],
+
+    "@floating-ui/dom": [
+      "@floating-ui/dom@1.7.4",
+      "",
+      {
+        "dependencies": {
+          "@floating-ui/core": "^1.7.3",
+          "@floating-ui/utils": "^0.2.10"
+        }
+      },
+      "sha512-OOchDgh4F2CchOX94cRVqhvy7b3AFb+/rQXyswmzmGakRfkMgoWVjfnLWkRirfLEfuD4ysVW16eXzwt3jHIzKA=="
+    ],
+
+    "@floating-ui/react-dom": [
+      "@floating-ui/react-dom@2.1.6",
+      "",
+      {
+        "dependencies": { "@floating-ui/dom": "^1.7.4" },
+        "peerDependencies": { "react": ">=16.8.0", "react-dom": ">=16.8.0" }
+      },
+      "sha512-4JX6rEatQEvlmgU80wZyq9RT96HZJa88q8hp0pBd+LrczeDI4o6uA2M+uvxngVHo4Ihr8uibXxH6+70zhAFrVw=="
+    ],
+
+    "@floating-ui/utils": [
+      "@floating-ui/utils@0.2.10",
+      "",
+      {},
+      "sha512-aGTxbpbg8/b5JfU1HXSrbH3wXZuLPJcNEcZQFMxLs3oSzgtVu6nFPkbbGGUvBcUjKV2YyB9Wxxabo+HEH9tcRQ=="
+    ],
+
+    "@img/colour": [
+      "@img/colour@1.0.0",
+      "",
+      {},
+      "sha512-A5P/LfWGFSl6nsckYtjw9da+19jB8hkJ6ACTGcDfEJ0aE+l2n2El7dsVM7UVHZQ9s2lmYMWlrS21YLy2IR1LUw=="
+    ],
+
+    "@img/sharp-darwin-arm64": [
+      "@img/sharp-darwin-arm64@0.34.4",
+      "",
+      {
+        "optionalDependencies": { "@img/sharp-libvips-darwin-arm64": "1.2.3" },
+        "os": "darwin",
+        "cpu": "arm64"
+      },
+      "sha512-sitdlPzDVyvmINUdJle3TNHl+AG9QcwiAMsXmccqsCOMZNIdW2/7S26w0LyU8euiLVzFBL3dXPwVCq/ODnf2vA=="
+    ],
+
+    "@img/sharp-darwin-x64": [
+      "@img/sharp-darwin-x64@0.34.4",
+      "",
+      {
+        "optionalDependencies": { "@img/sharp-libvips-darwin-x64": "1.2.3" },
+        "os": "darwin",
+        "cpu": "x64"
+      },
+      "sha512-rZheupWIoa3+SOdF/IcUe1ah4ZDpKBGWcsPX6MT0lYniH9micvIU7HQkYTfrx5Xi8u+YqwLtxC/3vl8TQN6rMg=="
+    ],
+
+    "@img/sharp-libvips-darwin-arm64": [
+      "@img/sharp-libvips-darwin-arm64@1.2.3",
+      "",
+      { "os": "darwin", "cpu": "arm64" },
+      "sha512-QzWAKo7kpHxbuHqUC28DZ9pIKpSi2ts2OJnoIGI26+HMgq92ZZ4vk8iJd4XsxN+tYfNJxzH6W62X5eTcsBymHw=="
+    ],
+
+    "@img/sharp-libvips-darwin-x64": [
+      "@img/sharp-libvips-darwin-x64@1.2.3",
+      "",
+      { "os": "darwin", "cpu": "x64" },
+      "sha512-Ju+g2xn1E2AKO6YBhxjj+ACcsPQRHT0bhpglxcEf+3uyPY+/gL8veniKoo96335ZaPo03bdDXMv0t+BBFAbmRA=="
+    ],
+
+    "@img/sharp-libvips-linux-arm": [
+      "@img/sharp-libvips-linux-arm@1.2.3",
+      "",
+      { "os": "linux", "cpu": "arm" },
+      "sha512-x1uE93lyP6wEwGvgAIV0gP6zmaL/a0tGzJs/BIDDG0zeBhMnuUPm7ptxGhUbcGs4okDJrk4nxgrmxpib9g6HpA=="
+    ],
+
+    "@img/sharp-libvips-linux-arm64": [
+      "@img/sharp-libvips-linux-arm64@1.2.3",
+      "",
+      { "os": "linux", "cpu": "arm64" },
+      "sha512-I4RxkXU90cpufazhGPyVujYwfIm9Nk1QDEmiIsaPwdnm013F7RIceaCc87kAH+oUB1ezqEvC6ga4m7MSlqsJvQ=="
+    ],
+
+    "@img/sharp-libvips-linux-ppc64": [
+      "@img/sharp-libvips-linux-ppc64@1.2.3",
+      "",
+      { "os": "linux", "cpu": "ppc64" },
+      "sha512-Y2T7IsQvJLMCBM+pmPbM3bKT/yYJvVtLJGfCs4Sp95SjvnFIjynbjzsa7dY1fRJX45FTSfDksbTp6AGWudiyCg=="
+    ],
+
+    "@img/sharp-libvips-linux-s390x": [
+      "@img/sharp-libvips-linux-s390x@1.2.3",
+      "",
+      { "os": "linux", "cpu": "s390x" },
+      "sha512-RgWrs/gVU7f+K7P+KeHFaBAJlNkD1nIZuVXdQv6S+fNA6syCcoboNjsV2Pou7zNlVdNQoQUpQTk8SWDHUA3y/w=="
+    ],
+
+    "@img/sharp-libvips-linux-x64": [
+      "@img/sharp-libvips-linux-x64@1.2.3",
+      "",
+      { "os": "linux", "cpu": "x64" },
+      "sha512-3JU7LmR85K6bBiRzSUc/Ff9JBVIFVvq6bomKE0e63UXGeRw2HPVEjoJke1Yx+iU4rL7/7kUjES4dZ/81Qjhyxg=="
+    ],
+
+    "@img/sharp-libvips-linuxmusl-arm64": [
+      "@img/sharp-libvips-linuxmusl-arm64@1.2.3",
+      "",
+      { "os": "linux", "cpu": "arm64" },
+      "sha512-F9q83RZ8yaCwENw1GieztSfj5msz7GGykG/BA+MOUefvER69K/ubgFHNeSyUu64amHIYKGDs4sRCMzXVj8sEyw=="
+    ],
+
+    "@img/sharp-libvips-linuxmusl-x64": [
+      "@img/sharp-libvips-linuxmusl-x64@1.2.3",
+      "",
+      { "os": "linux", "cpu": "x64" },
+      "sha512-U5PUY5jbc45ANM6tSJpsgqmBF/VsL6LnxJmIf11kB7J5DctHgqm0SkuXzVWtIY90GnJxKnC/JT251TDnk1fu/g=="
+    ],
+
+    "@img/sharp-linux-arm": [
+      "@img/sharp-linux-arm@0.34.4",
+      "",
+      {
+        "optionalDependencies": { "@img/sharp-libvips-linux-arm": "1.2.3" },
+        "os": "linux",
+        "cpu": "arm"
+      },
+      "sha512-Xyam4mlqM0KkTHYVSuc6wXRmM7LGN0P12li03jAnZ3EJWZqj83+hi8Y9UxZUbxsgsK1qOEwg7O0Bc0LjqQVtxA=="
+    ],
+
+    "@img/sharp-linux-arm64": [
+      "@img/sharp-linux-arm64@0.34.4",
+      "",
+      {
+        "optionalDependencies": { "@img/sharp-libvips-linux-arm64": "1.2.3" },
+        "os": "linux",
+        "cpu": "arm64"
+      },
+      "sha512-YXU1F/mN/Wu786tl72CyJjP/Ngl8mGHN1hST4BGl+hiW5jhCnV2uRVTNOcaYPs73NeT/H8Upm3y9582JVuZHrQ=="
+    ],
+
+    "@img/sharp-linux-ppc64": [
+      "@img/sharp-linux-ppc64@0.34.4",
+      "",
+      {
+        "optionalDependencies": { "@img/sharp-libvips-linux-ppc64": "1.2.3" },
+        "os": "linux",
+        "cpu": "ppc64"
+      },
+      "sha512-F4PDtF4Cy8L8hXA2p3TO6s4aDt93v+LKmpcYFLAVdkkD3hSxZzee0rh6/+94FpAynsuMpLX5h+LRsSG3rIciUQ=="
+    ],
+
+    "@img/sharp-linux-s390x": [
+      "@img/sharp-linux-s390x@0.34.4",
+      "",
+      {
+        "optionalDependencies": { "@img/sharp-libvips-linux-s390x": "1.2.3" },
+        "os": "linux",
+        "cpu": "s390x"
+      },
+      "sha512-qVrZKE9Bsnzy+myf7lFKvng6bQzhNUAYcVORq2P7bDlvmF6u2sCmK2KyEQEBdYk+u3T01pVsPrkj943T1aJAsw=="
+    ],
+
+    "@img/sharp-linux-x64": [
+      "@img/sharp-linux-x64@0.34.4",
+      "",
+      {
+        "optionalDependencies": { "@img/sharp-libvips-linux-x64": "1.2.3" },
+        "os": "linux",
+        "cpu": "x64"
+      },
+      "sha512-ZfGtcp2xS51iG79c6Vhw9CWqQC8l2Ot8dygxoDoIQPTat/Ov3qAa8qpxSrtAEAJW+UjTXc4yxCjNfxm4h6Xm2A=="
+    ],
+
+    "@img/sharp-linuxmusl-arm64": [
+      "@img/sharp-linuxmusl-arm64@0.34.4",
+      "",
+      {
+        "optionalDependencies": {
+          "@img/sharp-libvips-linuxmusl-arm64": "1.2.3"
+        },
+        "os": "linux",
+        "cpu": "arm64"
+      },
+      "sha512-8hDVvW9eu4yHWnjaOOR8kHVrew1iIX+MUgwxSuH2XyYeNRtLUe4VNioSqbNkB7ZYQJj9rUTT4PyRscyk2PXFKA=="
+    ],
+
+    "@img/sharp-linuxmusl-x64": [
+      "@img/sharp-linuxmusl-x64@0.34.4",
+      "",
+      {
+        "optionalDependencies": { "@img/sharp-libvips-linuxmusl-x64": "1.2.3" },
+        "os": "linux",
+        "cpu": "x64"
+      },
+      "sha512-lU0aA5L8QTlfKjpDCEFOZsTYGn3AEiO6db8W5aQDxj0nQkVrZWmN3ZP9sYKWJdtq3PWPhUNlqehWyXpYDcI9Sg=="
+    ],
+
+    "@img/sharp-wasm32": [
+      "@img/sharp-wasm32@0.34.4",
+      "",
+      { "dependencies": { "@emnapi/runtime": "^1.5.0" }, "cpu": "none" },
+      "sha512-33QL6ZO/qpRyG7woB/HUALz28WnTMI2W1jgX3Nu2bypqLIKx/QKMILLJzJjI+SIbvXdG9fUnmrxR7vbi1sTBeA=="
+    ],
+
+    "@img/sharp-win32-arm64": [
+      "@img/sharp-win32-arm64@0.34.4",
+      "",
+      { "os": "win32", "cpu": "arm64" },
+      "sha512-2Q250do/5WXTwxW3zjsEuMSv5sUU4Tq9VThWKlU2EYLm4MB7ZeMwF+SFJutldYODXF6jzc6YEOC+VfX0SZQPqA=="
+    ],
+
+    "@img/sharp-win32-ia32": [
+      "@img/sharp-win32-ia32@0.34.4",
+      "",
+      { "os": "win32", "cpu": "ia32" },
+      "sha512-3ZeLue5V82dT92CNL6rsal6I2weKw1cYu+rGKm8fOCCtJTR2gYeUfY3FqUnIJsMUPIH68oS5jmZ0NiJ508YpEw=="
+    ],
+
+    "@img/sharp-win32-x64": [
+      "@img/sharp-win32-x64@0.34.4",
+      "",
+      { "os": "win32", "cpu": "x64" },
+      "sha512-xIyj4wpYs8J18sVN3mSQjwrw7fKUqRw+Z5rnHNCy5fYTxigBz81u5mOMPmFumwjcn8+ld1ppptMBCLic1nz6ig=="
+    ],
+
+    "@jridgewell/gen-mapping": [
+      "@jridgewell/gen-mapping@0.3.13",
+      "",
+      {
+        "dependencies": {
+          "@jridgewell/sourcemap-codec": "^1.5.0",
+          "@jridgewell/trace-mapping": "^0.3.24"
+        }
+      },
+      "sha512-2kkt/7niJ6MgEPxF0bYdQ6etZaA+fQvDcLKckhy1yIQOzaoKjBBjSj63/aLVjYE3qhRt5dvM+uUyfCg6UKCBbA=="
+    ],
+
+    "@jridgewell/remapping": [
+      "@jridgewell/remapping@2.3.5",
+      "",
+      {
+        "dependencies": {
+          "@jridgewell/gen-mapping": "^0.3.5",
+          "@jridgewell/trace-mapping": "^0.3.24"
+        }
+      },
+      ""
+    ],
 
     "@jridgewell/resolve-uri": ["@jridgewell/resolve-uri@3.1.2", "", {}, ""],
 
-    "@jridgewell/sourcemap-codec": ["@jridgewell/sourcemap-codec@1.5.5", "", {}, ""],
-
-    "@jridgewell/trace-mapping": ["@jridgewell/trace-mapping@0.3.31", "", { "dependencies": { "@jridgewell/resolve-uri": "^3.1.0", "@jridgewell/sourcemap-codec": "^1.4.14" } }, ""],
+    "@jridgewell/sourcemap-codec": [
+      "@jridgewell/sourcemap-codec@1.5.5",
+      "",
+      {},
+      ""
+    ],
+
+    "@jridgewell/trace-mapping": [
+      "@jridgewell/trace-mapping@0.3.31",
+      "",
+      {
+        "dependencies": {
+          "@jridgewell/resolve-uri": "^3.1.0",
+          "@jridgewell/sourcemap-codec": "^1.4.14"
+        }
+      },
+      ""
+    ],
 
     "@next/env": ["@next/env@16.0.1", "", {}, ""],
-=======
-    "@img/colour": ["@img/colour@1.0.0", "", {}, "sha512-A5P/LfWGFSl6nsckYtjw9da+19jB8hkJ6ACTGcDfEJ0aE+l2n2El7dsVM7UVHZQ9s2lmYMWlrS21YLy2IR1LUw=="],
-
-    "@img/sharp-darwin-arm64": ["@img/sharp-darwin-arm64@0.34.5", "", { "optionalDependencies": { "@img/sharp-libvips-darwin-arm64": "1.2.4" }, "os": "darwin", "cpu": "arm64" }, "sha512-imtQ3WMJXbMY4fxb/Ndp6HBTNVtWCUI0WdobyheGf5+ad6xX8VIDO8u2xE4qc/fr08CKG/7dDseFtn6M6g/r3w=="],
-
-    "@img/sharp-darwin-x64": ["@img/sharp-darwin-x64@0.34.5", "", { "optionalDependencies": { "@img/sharp-libvips-darwin-x64": "1.2.4" }, "os": "darwin", "cpu": "x64" }, "sha512-YNEFAF/4KQ/PeW0N+r+aVVsoIY0/qxxikF2SWdp+NRkmMB7y9LBZAVqQ4yhGCm/H3H270OSykqmQMKLBhBJDEw=="],
-
-    "@img/sharp-libvips-darwin-arm64": ["@img/sharp-libvips-darwin-arm64@1.2.4", "", { "os": "darwin", "cpu": "arm64" }, "sha512-zqjjo7RatFfFoP0MkQ51jfuFZBnVE2pRiaydKJ1G/rHZvnsrHAOcQALIi9sA5co5xenQdTugCvtb1cuf78Vf4g=="],
-
-    "@img/sharp-libvips-darwin-x64": ["@img/sharp-libvips-darwin-x64@1.2.4", "", { "os": "darwin", "cpu": "x64" }, "sha512-1IOd5xfVhlGwX+zXv2N93k0yMONvUlANylbJw1eTah8K/Jtpi15KC+WSiaX/nBmbm2HxRM1gZ0nSdjSsrZbGKg=="],
-
-    "@img/sharp-libvips-linux-arm": ["@img/sharp-libvips-linux-arm@1.2.4", "", { "os": "linux", "cpu": "arm" }, "sha512-bFI7xcKFELdiNCVov8e44Ia4u2byA+l3XtsAj+Q8tfCwO6BQ8iDojYdvoPMqsKDkuoOo+X6HZA0s0q11ANMQ8A=="],
-
-    "@img/sharp-libvips-linux-arm64": ["@img/sharp-libvips-linux-arm64@1.2.4", "", { "os": "linux", "cpu": "arm64" }, "sha512-excjX8DfsIcJ10x1Kzr4RcWe1edC9PquDRRPx3YVCvQv+U5p7Yin2s32ftzikXojb1PIFc/9Mt28/y+iRklkrw=="],
-
-    "@img/sharp-libvips-linux-ppc64": ["@img/sharp-libvips-linux-ppc64@1.2.4", "", { "os": "linux", "cpu": "ppc64" }, "sha512-FMuvGijLDYG6lW+b/UvyilUWu5Ayu+3r2d1S8notiGCIyYU/76eig1UfMmkZ7vwgOrzKzlQbFSuQfgm7GYUPpA=="],
-
-    "@img/sharp-libvips-linux-riscv64": ["@img/sharp-libvips-linux-riscv64@1.2.4", "", { "os": "linux", "cpu": "none" }, "sha512-oVDbcR4zUC0ce82teubSm+x6ETixtKZBh/qbREIOcI3cULzDyb18Sr/Wcyx7NRQeQzOiHTNbZFF1UwPS2scyGA=="],
-
-    "@img/sharp-libvips-linux-s390x": ["@img/sharp-libvips-linux-s390x@1.2.4", "", { "os": "linux", "cpu": "s390x" }, "sha512-qmp9VrzgPgMoGZyPvrQHqk02uyjA0/QrTO26Tqk6l4ZV0MPWIW6LTkqOIov+J1yEu7MbFQaDpwdwJKhbJvuRxQ=="],
-
-    "@img/sharp-libvips-linux-x64": ["@img/sharp-libvips-linux-x64@1.2.4", "", { "os": "linux", "cpu": "x64" }, "sha512-tJxiiLsmHc9Ax1bz3oaOYBURTXGIRDODBqhveVHonrHJ9/+k89qbLl0bcJns+e4t4rvaNBxaEZsFtSfAdquPrw=="],
-
-    "@img/sharp-libvips-linuxmusl-arm64": ["@img/sharp-libvips-linuxmusl-arm64@1.2.4", "", { "os": "linux", "cpu": "arm64" }, "sha512-FVQHuwx1IIuNow9QAbYUzJ+En8KcVm9Lk5+uGUQJHaZmMECZmOlix9HnH7n1TRkXMS0pGxIJokIVB9SuqZGGXw=="],
-
-    "@img/sharp-libvips-linuxmusl-x64": ["@img/sharp-libvips-linuxmusl-x64@1.2.4", "", { "os": "linux", "cpu": "x64" }, "sha512-+LpyBk7L44ZIXwz/VYfglaX/okxezESc6UxDSoyo2Ks6Jxc4Y7sGjpgU9s4PMgqgjj1gZCylTieNamqA1MF7Dg=="],
-
-    "@img/sharp-linux-arm": ["@img/sharp-linux-arm@0.34.5", "", { "optionalDependencies": { "@img/sharp-libvips-linux-arm": "1.2.4" }, "os": "linux", "cpu": "arm" }, "sha512-9dLqsvwtg1uuXBGZKsxem9595+ujv0sJ6Vi8wcTANSFpwV/GONat5eCkzQo/1O6zRIkh0m/8+5BjrRr7jDUSZw=="],
-
-    "@img/sharp-linux-arm64": ["@img/sharp-linux-arm64@0.34.5", "", { "optionalDependencies": { "@img/sharp-libvips-linux-arm64": "1.2.4" }, "os": "linux", "cpu": "arm64" }, "sha512-bKQzaJRY/bkPOXyKx5EVup7qkaojECG6NLYswgktOZjaXecSAeCWiZwwiFf3/Y+O1HrauiE3FVsGxFg8c24rZg=="],
-
-    "@img/sharp-linux-ppc64": ["@img/sharp-linux-ppc64@0.34.5", "", { "optionalDependencies": { "@img/sharp-libvips-linux-ppc64": "1.2.4" }, "os": "linux", "cpu": "ppc64" }, "sha512-7zznwNaqW6YtsfrGGDA6BRkISKAAE1Jo0QdpNYXNMHu2+0dTrPflTLNkpc8l7MUP5M16ZJcUvysVWWrMefZquA=="],
-
-    "@img/sharp-linux-riscv64": ["@img/sharp-linux-riscv64@0.34.5", "", { "optionalDependencies": { "@img/sharp-libvips-linux-riscv64": "1.2.4" }, "os": "linux", "cpu": "none" }, "sha512-51gJuLPTKa7piYPaVs8GmByo7/U7/7TZOq+cnXJIHZKavIRHAP77e3N2HEl3dgiqdD/w0yUfiJnII77PuDDFdw=="],
-
-    "@img/sharp-linux-s390x": ["@img/sharp-linux-s390x@0.34.5", "", { "optionalDependencies": { "@img/sharp-libvips-linux-s390x": "1.2.4" }, "os": "linux", "cpu": "s390x" }, "sha512-nQtCk0PdKfho3eC5MrbQoigJ2gd1CgddUMkabUj+rBevs8tZ2cULOx46E7oyX+04WGfABgIwmMC0VqieTiR4jg=="],
-
-    "@img/sharp-linux-x64": ["@img/sharp-linux-x64@0.34.5", "", { "optionalDependencies": { "@img/sharp-libvips-linux-x64": "1.2.4" }, "os": "linux", "cpu": "x64" }, "sha512-MEzd8HPKxVxVenwAa+JRPwEC7QFjoPWuS5NZnBt6B3pu7EG2Ge0id1oLHZpPJdn3OQK+BQDiw9zStiHBTJQQQQ=="],
-
-    "@img/sharp-linuxmusl-arm64": ["@img/sharp-linuxmusl-arm64@0.34.5", "", { "optionalDependencies": { "@img/sharp-libvips-linuxmusl-arm64": "1.2.4" }, "os": "linux", "cpu": "arm64" }, "sha512-fprJR6GtRsMt6Kyfq44IsChVZeGN97gTD331weR1ex1c1rypDEABN6Tm2xa1wE6lYb5DdEnk03NZPqA7Id21yg=="],
-
-    "@img/sharp-linuxmusl-x64": ["@img/sharp-linuxmusl-x64@0.34.5", "", { "optionalDependencies": { "@img/sharp-libvips-linuxmusl-x64": "1.2.4" }, "os": "linux", "cpu": "x64" }, "sha512-Jg8wNT1MUzIvhBFxViqrEhWDGzqymo3sV7z7ZsaWbZNDLXRJZoRGrjulp60YYtV4wfY8VIKcWidjojlLcWrd8Q=="],
-
-    "@img/sharp-wasm32": ["@img/sharp-wasm32@0.34.5", "", { "dependencies": { "@emnapi/runtime": "^1.7.0" }, "cpu": "none" }, "sha512-OdWTEiVkY2PHwqkbBI8frFxQQFekHaSSkUIJkwzclWZe64O1X4UlUjqqqLaPbUpMOQk6FBu/HtlGXNblIs0huw=="],
-
-    "@img/sharp-win32-arm64": ["@img/sharp-win32-arm64@0.34.5", "", { "os": "win32", "cpu": "arm64" }, "sha512-WQ3AgWCWYSb2yt+IG8mnC6Jdk9Whs7O0gxphblsLvdhSpSTtmu69ZG1Gkb6NuvxsNACwiPV6cNSZNzt0KPsw7g=="],
-
-    "@img/sharp-win32-ia32": ["@img/sharp-win32-ia32@0.34.5", "", { "os": "win32", "cpu": "ia32" }, "sha512-FV9m/7NmeCmSHDD5j4+4pNI8Cp3aW+JvLoXcTUo0IqyjSfAZJ8dIUmijx1qaJsIiU+Hosw6xM5KijAWRJCSgNg=="],
-
-    "@img/sharp-win32-x64": ["@img/sharp-win32-x64@0.34.5", "", { "os": "win32", "cpu": "x64" }, "sha512-+29YMsqY2/9eFEiW93eqWnuLcWcufowXewwSNIT6UwZdUUCrM3oFjMWH/Z6/TMmb4hlFenmfAVbpWeup2jryCw=="],
-
-    "@jridgewell/gen-mapping": ["@jridgewell/gen-mapping@0.3.13", "", { "dependencies": { "@jridgewell/sourcemap-codec": "^1.5.0", "@jridgewell/trace-mapping": "^0.3.24" } }, "sha512-2kkt/7niJ6MgEPxF0bYdQ6etZaA+fQvDcLKckhy1yIQOzaoKjBBjSj63/aLVjYE3qhRt5dvM+uUyfCg6UKCBbA=="],
-
-    "@jridgewell/remapping": ["@jridgewell/remapping@2.3.5", "", { "dependencies": { "@jridgewell/gen-mapping": "^0.3.5", "@jridgewell/trace-mapping": "^0.3.24" } }, "sha512-LI9u/+laYG4Ds1TDKSJW2YPrIlcVYOwi2fUC6xB43lueCjgxV4lffOCZCtYFiH6TNOX+tQKXx97T4IKHbhyHEQ=="],
-
-    "@jridgewell/resolve-uri": ["@jridgewell/resolve-uri@3.1.2", "", {}, "sha512-bRISgCIjP20/tbWSPWMEi54QVPRZExkuD9lJL+UIxUKtwVJA8wW1Trb1jMs1RFXo1CBTNZ/5hpC9QvmKWdopKw=="],
-
-    "@jridgewell/sourcemap-codec": ["@jridgewell/sourcemap-codec@1.5.5", "", {}, "sha512-cYQ9310grqxueWbl+WuIUIaiUaDcj7WOq5fVhEljNVgRfOUhY9fy2zTvfoqWsnebh8Sl70VScFbICvJnLKB0Og=="],
-
-    "@jridgewell/trace-mapping": ["@jridgewell/trace-mapping@0.3.31", "", { "dependencies": { "@jridgewell/resolve-uri": "^3.1.0", "@jridgewell/sourcemap-codec": "^1.4.14" } }, "sha512-zzNR+SdQSDJzc8joaeP8QQoCQr8NuYx2dIIytl1QeBEZHJ9uW6hebsrYgbz8hJwUQao3TWCMtmfV8Nu1twOLAw=="],
-
-    "@next/env": ["@next/env@16.0.1", "", {}, "sha512-LFvlK0TG2L3fEOX77OC35KowL8D7DlFF45C0OvKMC4hy8c/md1RC4UMNDlUGJqfCoCS2VWrZ4dSE6OjaX5+8mw=="],
->>>>>>> f1a71899
-
-    "@next/swc-darwin-arm64": ["@next/swc-darwin-arm64@16.0.1", "", { "os": "darwin", "cpu": "arm64" }, "sha512-R0YxRp6/4W7yG1nKbfu41bp3d96a0EalonQXiMe+1H9GTHfKxGNCGFNWUho18avRBPsO8T3RmdWuzmfurlQPbg=="],
-
-    "@next/swc-darwin-x64": ["@next/swc-darwin-x64@16.0.1", "", { "os": "darwin", "cpu": "x64" }, "sha512-kETZBocRux3xITiZtOtVoVvXyQLB7VBxN7L6EPqgI5paZiUlnsgYv4q8diTNYeHmF9EiehydOBo20lTttCbHAg=="],
-
-    "@next/swc-linux-arm64-gnu": ["@next/swc-linux-arm64-gnu@16.0.1", "", { "os": "linux", "cpu": "arm64" }, "sha512-hWg3BtsxQuSKhfe0LunJoqxjO4NEpBmKkE+P2Sroos7yB//OOX3jD5ISP2wv8QdUwtRehMdwYz6VB50mY6hqAg=="],
-
-    "@next/swc-linux-arm64-musl": ["@next/swc-linux-arm64-musl@16.0.1", "", { "os": "linux", "cpu": "arm64" }, "sha512-UPnOvYg+fjAhP3b1iQStcYPWeBFRLrugEyK/lDKGk7kLNua8t5/DvDbAEFotfV1YfcOY6bru76qN9qnjLoyHCQ=="],
-
-    "@next/swc-linux-x64-gnu": ["@next/swc-linux-x64-gnu@16.0.1", "", { "os": "linux", "cpu": "x64" }, ""],
-
-    "@next/swc-linux-x64-musl": ["@next/swc-linux-x64-musl@16.0.1", "", { "os": "linux", "cpu": "x64" }, ""],
-
-    "@next/swc-win32-arm64-msvc": ["@next/swc-win32-arm64-msvc@16.0.1", "", { "os": "win32", "cpu": "arm64" }, "sha512-cPuBjYP6I699/RdbHJonb3BiRNEDm5CKEBuJ6SD8k3oLam2fDRMKAvmrli4QMDgT2ixyRJ0+DTkiODbIQhRkeQ=="],
-
-    "@next/swc-win32-x64-msvc": ["@next/swc-win32-x64-msvc@16.0.1", "", { "os": "win32", "cpu": "x64" }, "sha512-XeEUJsE4JYtfrXe/LaJn3z1pD19fK0Q6Er8Qoufi+HqvdO4LEPyCxLUt4rxA+4RfYo6S9gMlmzCMU2F+AatFqQ=="],
+
+    "@next/swc-darwin-arm64": [
+      "@next/swc-darwin-arm64@16.0.1",
+      "",
+      { "os": "darwin", "cpu": "arm64" },
+      "sha512-R0YxRp6/4W7yG1nKbfu41bp3d96a0EalonQXiMe+1H9GTHfKxGNCGFNWUho18avRBPsO8T3RmdWuzmfurlQPbg=="
+    ],
+
+    "@next/swc-darwin-x64": [
+      "@next/swc-darwin-x64@16.0.1",
+      "",
+      { "os": "darwin", "cpu": "x64" },
+      "sha512-kETZBocRux3xITiZtOtVoVvXyQLB7VBxN7L6EPqgI5paZiUlnsgYv4q8diTNYeHmF9EiehydOBo20lTttCbHAg=="
+    ],
+
+    "@next/swc-linux-arm64-gnu": [
+      "@next/swc-linux-arm64-gnu@16.0.1",
+      "",
+      { "os": "linux", "cpu": "arm64" },
+      "sha512-hWg3BtsxQuSKhfe0LunJoqxjO4NEpBmKkE+P2Sroos7yB//OOX3jD5ISP2wv8QdUwtRehMdwYz6VB50mY6hqAg=="
+    ],
+
+    "@next/swc-linux-arm64-musl": [
+      "@next/swc-linux-arm64-musl@16.0.1",
+      "",
+      { "os": "linux", "cpu": "arm64" },
+      "sha512-UPnOvYg+fjAhP3b1iQStcYPWeBFRLrugEyK/lDKGk7kLNua8t5/DvDbAEFotfV1YfcOY6bru76qN9qnjLoyHCQ=="
+    ],
+
+    "@next/swc-linux-x64-gnu": [
+      "@next/swc-linux-x64-gnu@16.0.1",
+      "",
+      { "os": "linux", "cpu": "x64" },
+      ""
+    ],
+
+    "@next/swc-linux-x64-musl": [
+      "@next/swc-linux-x64-musl@16.0.1",
+      "",
+      { "os": "linux", "cpu": "x64" },
+      ""
+    ],
+
+    "@next/swc-win32-arm64-msvc": [
+      "@next/swc-win32-arm64-msvc@16.0.1",
+      "",
+      { "os": "win32", "cpu": "arm64" },
+      "sha512-cPuBjYP6I699/RdbHJonb3BiRNEDm5CKEBuJ6SD8k3oLam2fDRMKAvmrli4QMDgT2ixyRJ0+DTkiODbIQhRkeQ=="
+    ],
+
+    "@next/swc-win32-x64-msvc": [
+      "@next/swc-win32-x64-msvc@16.0.1",
+      "",
+      { "os": "win32", "cpu": "x64" },
+      "sha512-XeEUJsE4JYtfrXe/LaJn3z1pD19fK0Q6Er8Qoufi+HqvdO4LEPyCxLUt4rxA+4RfYo6S9gMlmzCMU2F+AatFqQ=="
+    ],
 
     "@opentelemetry/api": ["@opentelemetry/api@1.9.0", "", {}, ""],
 
-    "@radix-ui/number": ["@radix-ui/number@1.1.1", "", {}, "sha512-MkKCwxlXTgz6CFoJx3pCwn07GKp36+aZyu/u2Ln2VrA5DcdyCZkASEDBTd8x5whTQQL5CiYf4prXKLcgQdv29g=="],
-
-    "@radix-ui/primitive": ["@radix-ui/primitive@1.1.3", "", {}, "sha512-JTF99U/6XIjCBo0wqkU5sK10glYe27MRRsfwoiq5zzOEZLHU3A3KCMa5X/azekYRCJ0HlwI0crAXS/5dEHTzDg=="],
-
-    "@radix-ui/react-accessible-icon": ["@radix-ui/react-accessible-icon@1.1.7", "", { "dependencies": { "@radix-ui/react-visually-hidden": "1.2.3" }, "peerDependencies": { "@types/react": "*", "@types/react-dom": "*", "react": "^16.8 || ^17.0 || ^18.0 || ^19.0 || ^19.0.0-rc", "react-dom": "^16.8 || ^17.0 || ^18.0 || ^19.0 || ^19.0.0-rc" }, "optionalPeers": ["@types/react", "@types/react-dom"] }, "sha512-XM+E4WXl0OqUJFovy6GjmxxFyx9opfCAIUku4dlKRd5YEPqt4kALOkQOp0Of6reHuUkJuiPBEc5k0o4z4lTC8A=="],
-
-    "@radix-ui/react-accordion": ["@radix-ui/react-accordion@1.2.12", "", { "dependencies": { "@radix-ui/primitive": "1.1.3", "@radix-ui/react-collapsible": "1.1.12", "@radix-ui/react-collection": "1.1.7", "@radix-ui/react-compose-refs": "1.1.2", "@radix-ui/react-context": "1.1.2", "@radix-ui/react-direction": "1.1.1", "@radix-ui/react-id": "1.1.1", "@radix-ui/react-primitive": "2.1.3", "@radix-ui/react-use-controllable-state": "1.2.2" }, "peerDependencies": { "@types/react": "*", "@types/react-dom": "*", "react": "^16.8 || ^17.0 || ^18.0 || ^19.0 || ^19.0.0-rc", "react-dom": "^16.8 || ^17.0 || ^18.0 || ^19.0 || ^19.0.0-rc" }, "optionalPeers": ["@types/react", "@types/react-dom"] }, "sha512-T4nygeh9YE9dLRPhAHSeOZi7HBXo+0kYIPJXayZfvWOWA0+n3dESrZbjfDPUABkUNym6Hd+f2IR113To8D2GPA=="],
-
-    "@radix-ui/react-alert-dialog": ["@radix-ui/react-alert-dialog@1.1.15", "", { "dependencies": { "@radix-ui/primitive": "1.1.3", "@radix-ui/react-compose-refs": "1.1.2", "@radix-ui/react-context": "1.1.2", "@radix-ui/react-dialog": "1.1.15", "@radix-ui/react-primitive": "2.1.3", "@radix-ui/react-slot": "1.2.3" }, "peerDependencies": { "@types/react": "*", "@types/react-dom": "*", "react": "^16.8 || ^17.0 || ^18.0 || ^19.0 || ^19.0.0-rc", "react-dom": "^16.8 || ^17.0 || ^18.0 || ^19.0 || ^19.0.0-rc" }, "optionalPeers": ["@types/react", "@types/react-dom"] }, "sha512-oTVLkEw5GpdRe29BqJ0LSDFWI3qu0vR1M0mUkOQWDIUnY/QIkLpgDMWuKxP94c2NAC2LGcgVhG1ImF3jkZ5wXw=="],
-
-    "@radix-ui/react-arrow": ["@radix-ui/react-arrow@1.1.7", "", { "dependencies": { "@radix-ui/react-primitive": "2.1.3" }, "peerDependencies": { "@types/react": "*", "@types/react-dom": "*", "react": "^16.8 || ^17.0 || ^18.0 || ^19.0 || ^19.0.0-rc", "react-dom": "^16.8 || ^17.0 || ^18.0 || ^19.0 || ^19.0.0-rc" }, "optionalPeers": ["@types/react", "@types/react-dom"] }, "sha512-F+M1tLhO+mlQaOWspE8Wstg+z6PwxwRd8oQ8IXceWz92kfAmalTRf0EjrouQeo7QssEPfCn05B4Ihs1K9WQ/7w=="],
-
-    "@radix-ui/react-aspect-ratio": ["@radix-ui/react-aspect-ratio@1.1.7", "", { "dependencies": { "@radix-ui/react-primitive": "2.1.3" }, "peerDependencies": { "@types/react": "*", "@types/react-dom": "*", "react": "^16.8 || ^17.0 || ^18.0 || ^19.0 || ^19.0.0-rc", "react-dom": "^16.8 || ^17.0 || ^18.0 || ^19.0 || ^19.0.0-rc" }, "optionalPeers": ["@types/react", "@types/react-dom"] }, "sha512-Yq6lvO9HQyPwev1onK1daHCHqXVLzPhSVjmsNjCa2Zcxy2f7uJD2itDtxknv6FzAKCwD1qQkeVDmX/cev13n/g=="],
-
-    "@radix-ui/react-avatar": ["@radix-ui/react-avatar@1.1.10", "", { "dependencies": { "@radix-ui/react-context": "1.1.2", "@radix-ui/react-primitive": "2.1.3", "@radix-ui/react-use-callback-ref": "1.1.1", "@radix-ui/react-use-is-hydrated": "0.1.0", "@radix-ui/react-use-layout-effect": "1.1.1" }, "peerDependencies": { "@types/react": "*", "@types/react-dom": "*", "react": "^16.8 || ^17.0 || ^18.0 || ^19.0 || ^19.0.0-rc", "react-dom": "^16.8 || ^17.0 || ^18.0 || ^19.0 || ^19.0.0-rc" }, "optionalPeers": ["@types/react", "@types/react-dom"] }, "sha512-V8piFfWapM5OmNCXTzVQY+E1rDa53zY+MQ4Y7356v4fFz6vqCyUtIz2rUD44ZEdwg78/jKmMJHj07+C/Z/rcog=="],
-
-    "@radix-ui/react-checkbox": ["@radix-ui/react-checkbox@1.3.3", "", { "dependencies": { "@radix-ui/primitive": "1.1.3", "@radix-ui/react-compose-refs": "1.1.2", "@radix-ui/react-context": "1.1.2", "@radix-ui/react-presence": "1.1.5", "@radix-ui/react-primitive": "2.1.3", "@radix-ui/react-use-controllable-state": "1.2.2", "@radix-ui/react-use-previous": "1.1.1", "@radix-ui/react-use-size": "1.1.1" }, "peerDependencies": { "@types/react": "*", "@types/react-dom": "*", "react": "^16.8 || ^17.0 || ^18.0 || ^19.0 || ^19.0.0-rc", "react-dom": "^16.8 || ^17.0 || ^18.0 || ^19.0 || ^19.0.0-rc" }, "optionalPeers": ["@types/react", "@types/react-dom"] }, "sha512-wBbpv+NQftHDdG86Qc0pIyXk5IR3tM8Vd0nWLKDcX8nNn4nXFOFwsKuqw2okA/1D/mpaAkmuyndrPJTYDNZtFw=="],
-
-    "@radix-ui/react-collapsible": ["@radix-ui/react-collapsible@1.1.12", "", { "dependencies": { "@radix-ui/primitive": "1.1.3", "@radix-ui/react-compose-refs": "1.1.2", "@radix-ui/react-context": "1.1.2", "@radix-ui/react-id": "1.1.1", "@radix-ui/react-presence": "1.1.5", "@radix-ui/react-primitive": "2.1.3", "@radix-ui/react-use-controllable-state": "1.2.2", "@radix-ui/react-use-layout-effect": "1.1.1" }, "peerDependencies": { "@types/react": "*", "@types/react-dom": "*", "react": "^16.8 || ^17.0 || ^18.0 || ^19.0 || ^19.0.0-rc", "react-dom": "^16.8 || ^17.0 || ^18.0 || ^19.0 || ^19.0.0-rc" }, "optionalPeers": ["@types/react", "@types/react-dom"] }, "sha512-Uu+mSh4agx2ib1uIGPP4/CKNULyajb3p92LsVXmH2EHVMTfZWpll88XJ0j4W0z3f8NK1eYl1+Mf/szHPmcHzyA=="],
-
-    "@radix-ui/react-collection": ["@radix-ui/react-collection@1.1.7", "", { "dependencies": { "@radix-ui/react-compose-refs": "1.1.2", "@radix-ui/react-context": "1.1.2", "@radix-ui/react-primitive": "2.1.3", "@radix-ui/react-slot": "1.2.3" }, "peerDependencies": { "@types/react": "*", "@types/react-dom": "*", "react": "^16.8 || ^17.0 || ^18.0 || ^19.0 || ^19.0.0-rc", "react-dom": "^16.8 || ^17.0 || ^18.0 || ^19.0 || ^19.0.0-rc" }, "optionalPeers": ["@types/react", "@types/react-dom"] }, "sha512-Fh9rGN0MoI4ZFUNyfFVNU4y9LUz93u9/0K+yLgA2bwRojxM8JU1DyvvMBabnZPBgMWREAJvU2jjVzq+LrFUglw=="],
-
-    "@radix-ui/react-compose-refs": ["@radix-ui/react-compose-refs@1.1.2", "", { "peerDependencies": { "@types/react": "*", "react": "^16.8 || ^17.0 || ^18.0 || ^19.0 || ^19.0.0-rc" } }, ""],
-
-    "@radix-ui/react-context": ["@radix-ui/react-context@1.1.2", "", { "peerDependencies": { "@types/react": "*", "react": "^16.8 || ^17.0 || ^18.0 || ^19.0 || ^19.0.0-rc" }, "optionalPeers": ["@types/react"] }, "sha512-jCi/QKUM2r1Ju5a3J64TH2A5SpKAgh0LpknyqdQ4m6DCV0xJ2HG1xARRwNGPQfi1SLdLWZ1OJz6F4OMBBNiGJA=="],
-
-    "@radix-ui/react-context-menu": ["@radix-ui/react-context-menu@2.2.16", "", { "dependencies": { "@radix-ui/primitive": "1.1.3", "@radix-ui/react-context": "1.1.2", "@radix-ui/react-menu": "2.1.16", "@radix-ui/react-primitive": "2.1.3", "@radix-ui/react-use-callback-ref": "1.1.1", "@radix-ui/react-use-controllable-state": "1.2.2" }, "peerDependencies": { "@types/react": "*", "@types/react-dom": "*", "react": "^16.8 || ^17.0 || ^18.0 || ^19.0 || ^19.0.0-rc", "react-dom": "^16.8 || ^17.0 || ^18.0 || ^19.0 || ^19.0.0-rc" }, "optionalPeers": ["@types/react", "@types/react-dom"] }, "sha512-O8morBEW+HsVG28gYDZPTrT9UUovQUlJue5YO836tiTJhuIWBm/zQHc7j388sHWtdH/xUZurK9olD2+pcqx5ww=="],
-
-    "@radix-ui/react-dialog": ["@radix-ui/react-dialog@1.1.15", "", { "dependencies": { "@radix-ui/primitive": "1.1.3", "@radix-ui/react-compose-refs": "1.1.2", "@radix-ui/react-context": "1.1.2", "@radix-ui/react-dismissable-layer": "1.1.11", "@radix-ui/react-focus-guards": "1.1.3", "@radix-ui/react-focus-scope": "1.1.7", "@radix-ui/react-id": "1.1.1", "@radix-ui/react-portal": "1.1.9", "@radix-ui/react-presence": "1.1.5", "@radix-ui/react-primitive": "2.1.3", "@radix-ui/react-slot": "1.2.3", "@radix-ui/react-use-controllable-state": "1.2.2", "aria-hidden": "^1.2.4", "react-remove-scroll": "^2.6.3" }, "peerDependencies": { "@types/react": "*", "@types/react-dom": "*", "react": "^16.8 || ^17.0 || ^18.0 || ^19.0 || ^19.0.0-rc", "react-dom": "^16.8 || ^17.0 || ^18.0 || ^19.0 || ^19.0.0-rc" }, "optionalPeers": ["@types/react", "@types/react-dom"] }, "sha512-TCglVRtzlffRNxRMEyR36DGBLJpeusFcgMVD9PZEzAKnUs1lKCgX5u9BmC2Yg+LL9MgZDugFFs1Vl+Jp4t/PGw=="],
-
-    "@radix-ui/react-direction": ["@radix-ui/react-direction@1.1.1", "", { "peerDependencies": { "@types/react": "*", "react": "^16.8 || ^17.0 || ^18.0 || ^19.0 || ^19.0.0-rc" }, "optionalPeers": ["@types/react"] }, "sha512-1UEWRX6jnOA2y4H5WczZ44gOOjTEmlqv1uNW4GAJEO5+bauCBhv8snY65Iw5/VOS/ghKN9gr2KjnLKxrsvoMVw=="],
-
-    "@radix-ui/react-dismissable-layer": ["@radix-ui/react-dismissable-layer@1.1.11", "", { "dependencies": { "@radix-ui/primitive": "1.1.3", "@radix-ui/react-compose-refs": "1.1.2", "@radix-ui/react-primitive": "2.1.3", "@radix-ui/react-use-callback-ref": "1.1.1", "@radix-ui/react-use-escape-keydown": "1.1.1" }, "peerDependencies": { "@types/react": "*", "@types/react-dom": "*", "react": "^16.8 || ^17.0 || ^18.0 || ^19.0 || ^19.0.0-rc", "react-dom": "^16.8 || ^17.0 || ^18.0 || ^19.0 || ^19.0.0-rc" }, "optionalPeers": ["@types/react", "@types/react-dom"] }, "sha512-Nqcp+t5cTB8BinFkZgXiMJniQH0PsUt2k51FUhbdfeKvc4ACcG2uQniY/8+h1Yv6Kza4Q7lD7PQV0z0oicE0Mg=="],
-
-    "@radix-ui/react-dropdown-menu": ["@radix-ui/react-dropdown-menu@2.1.16", "", { "dependencies": { "@radix-ui/primitive": "1.1.3", "@radix-ui/react-compose-refs": "1.1.2", "@radix-ui/react-context": "1.1.2", "@radix-ui/react-id": "1.1.1", "@radix-ui/react-menu": "2.1.16", "@radix-ui/react-primitive": "2.1.3", "@radix-ui/react-use-controllable-state": "1.2.2" }, "peerDependencies": { "@types/react": "*", "@types/react-dom": "*", "react": "^16.8 || ^17.0 || ^18.0 || ^19.0 || ^19.0.0-rc", "react-dom": "^16.8 || ^17.0 || ^18.0 || ^19.0 || ^19.0.0-rc" }, "optionalPeers": ["@types/react", "@types/react-dom"] }, "sha512-1PLGQEynI/3OX/ftV54COn+3Sud/Mn8vALg2rWnBLnRaGtJDduNW/22XjlGgPdpcIbiQxjKtb7BkcjP00nqfJw=="],
-
-    "@radix-ui/react-focus-guards": ["@radix-ui/react-focus-guards@1.1.3", "", { "peerDependencies": { "@types/react": "*", "react": "^16.8 || ^17.0 || ^18.0 || ^19.0 || ^19.0.0-rc" }, "optionalPeers": ["@types/react"] }, "sha512-0rFg/Rj2Q62NCm62jZw0QX7a3sz6QCQU0LpZdNrJX8byRGaGVTqbrW9jAoIAHyMQqsNpeZ81YgSizOt5WXq0Pw=="],
-
-    "@radix-ui/react-focus-scope": ["@radix-ui/react-focus-scope@1.1.7", "", { "dependencies": { "@radix-ui/react-compose-refs": "1.1.2", "@radix-ui/react-primitive": "2.1.3", "@radix-ui/react-use-callback-ref": "1.1.1" }, "peerDependencies": { "@types/react": "*", "@types/react-dom": "*", "react": "^16.8 || ^17.0 || ^18.0 || ^19.0 || ^19.0.0-rc", "react-dom": "^16.8 || ^17.0 || ^18.0 || ^19.0 || ^19.0.0-rc" }, "optionalPeers": ["@types/react", "@types/react-dom"] }, "sha512-t2ODlkXBQyn7jkl6TNaw/MtVEVvIGelJDCG41Okq/KwUsJBwQ4XVZsHAVUkK4mBv3ewiAS3PGuUWuY2BoK4ZUw=="],
-
-    "@radix-ui/react-form": ["@radix-ui/react-form@0.1.8", "", { "dependencies": { "@radix-ui/primitive": "1.1.3", "@radix-ui/react-compose-refs": "1.1.2", "@radix-ui/react-context": "1.1.2", "@radix-ui/react-id": "1.1.1", "@radix-ui/react-label": "2.1.7", "@radix-ui/react-primitive": "2.1.3" }, "peerDependencies": { "@types/react": "*", "@types/react-dom": "*", "react": "^16.8 || ^17.0 || ^18.0 || ^19.0 || ^19.0.0-rc", "react-dom": "^16.8 || ^17.0 || ^18.0 || ^19.0 || ^19.0.0-rc" }, "optionalPeers": ["@types/react", "@types/react-dom"] }, "sha512-QM70k4Zwjttifr5a4sZFts9fn8FzHYvQ5PiB19O2HsYibaHSVt9fH9rzB0XZo/YcM+b7t/p7lYCT/F5eOeF5yQ=="],
-
-    "@radix-ui/react-hover-card": ["@radix-ui/react-hover-card@1.1.15", "", { "dependencies": { "@radix-ui/primitive": "1.1.3", "@radix-ui/react-compose-refs": "1.1.2", "@radix-ui/react-context": "1.1.2", "@radix-ui/react-dismissable-layer": "1.1.11", "@radix-ui/react-popper": "1.2.8", "@radix-ui/react-portal": "1.1.9", "@radix-ui/react-presence": "1.1.5", "@radix-ui/react-primitive": "2.1.3", "@radix-ui/react-use-controllable-state": "1.2.2" }, "peerDependencies": { "@types/react": "*", "@types/react-dom": "*", "react": "^16.8 || ^17.0 || ^18.0 || ^19.0 || ^19.0.0-rc", "react-dom": "^16.8 || ^17.0 || ^18.0 || ^19.0 || ^19.0.0-rc" }, "optionalPeers": ["@types/react", "@types/react-dom"] }, "sha512-qgTkjNT1CfKMoP0rcasmlH2r1DAiYicWsDsufxl940sT2wHNEWWv6FMWIQXWhVdmC1d/HYfbhQx60KYyAtKxjg=="],
-
-    "@radix-ui/react-id": ["@radix-ui/react-id@1.1.1", "", { "dependencies": { "@radix-ui/react-use-layout-effect": "1.1.1" }, "peerDependencies": { "@types/react": "*", "react": "^16.8 || ^17.0 || ^18.0 || ^19.0 || ^19.0.0-rc" }, "optionalPeers": ["@types/react"] }, "sha512-kGkGegYIdQsOb4XjsfM97rXsiHaBwco+hFI66oO4s9LU+PLAC5oJ7khdOVFxkhsmlbpUqDAvXw11CluXP+jkHg=="],
-
-    "@radix-ui/react-label": ["@radix-ui/react-label@2.1.7", "", { "dependencies": { "@radix-ui/react-primitive": "2.1.3" }, "peerDependencies": { "@types/react": "*", "@types/react-dom": "*", "react": "^16.8 || ^17.0 || ^18.0 || ^19.0 || ^19.0.0-rc", "react-dom": "^16.8 || ^17.0 || ^18.0 || ^19.0 || ^19.0.0-rc" }, "optionalPeers": ["@types/react", "@types/react-dom"] }, "sha512-YT1GqPSL8kJn20djelMX7/cTRp/Y9w5IZHvfxQTVHrOqa2yMl7i/UfMqKRU5V7mEyKTrUVgJXhNQPVCG8PBLoQ=="],
-
-    "@radix-ui/react-menu": ["@radix-ui/react-menu@2.1.16", "", { "dependencies": { "@radix-ui/primitive": "1.1.3", "@radix-ui/react-collection": "1.1.7", "@radix-ui/react-compose-refs": "1.1.2", "@radix-ui/react-context": "1.1.2", "@radix-ui/react-direction": "1.1.1", "@radix-ui/react-dismissable-layer": "1.1.11", "@radix-ui/react-focus-guards": "1.1.3", "@radix-ui/react-focus-scope": "1.1.7", "@radix-ui/react-id": "1.1.1", "@radix-ui/react-popper": "1.2.8", "@radix-ui/react-portal": "1.1.9", "@radix-ui/react-presence": "1.1.5", "@radix-ui/react-primitive": "2.1.3", "@radix-ui/react-roving-focus": "1.1.11", "@radix-ui/react-slot": "1.2.3", "@radix-ui/react-use-callback-ref": "1.1.1", "aria-hidden": "^1.2.4", "react-remove-scroll": "^2.6.3" }, "peerDependencies": { "@types/react": "*", "@types/react-dom": "*", "react": "^16.8 || ^17.0 || ^18.0 || ^19.0 || ^19.0.0-rc", "react-dom": "^16.8 || ^17.0 || ^18.0 || ^19.0 || ^19.0.0-rc" }, "optionalPeers": ["@types/react", "@types/react-dom"] }, "sha512-72F2T+PLlphrqLcAotYPp0uJMr5SjP5SL01wfEspJbru5Zs5vQaSHb4VB3ZMJPimgHHCHG7gMOeOB9H3Hdmtxg=="],
-
-    "@radix-ui/react-menubar": ["@radix-ui/react-menubar@1.1.16", "", { "dependencies": { "@radix-ui/primitive": "1.1.3", "@radix-ui/react-collection": "1.1.7", "@radix-ui/react-compose-refs": "1.1.2", "@radix-ui/react-context": "1.1.2", "@radix-ui/react-direction": "1.1.1", "@radix-ui/react-id": "1.1.1", "@radix-ui/react-menu": "2.1.16", "@radix-ui/react-primitive": "2.1.3", "@radix-ui/react-roving-focus": "1.1.11", "@radix-ui/react-use-controllable-state": "1.2.2" }, "peerDependencies": { "@types/react": "*", "@types/react-dom": "*", "react": "^16.8 || ^17.0 || ^18.0 || ^19.0 || ^19.0.0-rc", "react-dom": "^16.8 || ^17.0 || ^18.0 || ^19.0 || ^19.0.0-rc" }, "optionalPeers": ["@types/react", "@types/react-dom"] }, "sha512-EB1FktTz5xRRi2Er974AUQZWg2yVBb1yjip38/lgwtCVRd3a+maUoGHN/xs9Yv8SY8QwbSEb+YrxGadVWbEutA=="],
-
-    "@radix-ui/react-navigation-menu": ["@radix-ui/react-navigation-menu@1.2.14", "", { "dependencies": { "@radix-ui/primitive": "1.1.3", "@radix-ui/react-collection": "1.1.7", "@radix-ui/react-compose-refs": "1.1.2", "@radix-ui/react-context": "1.1.2", "@radix-ui/react-direction": "1.1.1", "@radix-ui/react-dismissable-layer": "1.1.11", "@radix-ui/react-id": "1.1.1", "@radix-ui/react-presence": "1.1.5", "@radix-ui/react-primitive": "2.1.3", "@radix-ui/react-use-callback-ref": "1.1.1", "@radix-ui/react-use-controllable-state": "1.2.2", "@radix-ui/react-use-layout-effect": "1.1.1", "@radix-ui/react-use-previous": "1.1.1", "@radix-ui/react-visually-hidden": "1.2.3" }, "peerDependencies": { "@types/react": "*", "@types/react-dom": "*", "react": "^16.8 || ^17.0 || ^18.0 || ^19.0 || ^19.0.0-rc", "react-dom": "^16.8 || ^17.0 || ^18.0 || ^19.0 || ^19.0.0-rc" }, "optionalPeers": ["@types/react", "@types/react-dom"] }, "sha512-YB9mTFQvCOAQMHU+C/jVl96WmuWeltyUEpRJJky51huhds5W2FQr1J8D/16sQlf0ozxkPK8uF3niQMdUwZPv5w=="],
-
-    "@radix-ui/react-one-time-password-field": ["@radix-ui/react-one-time-password-field@0.1.8", "", { "dependencies": { "@radix-ui/number": "1.1.1", "@radix-ui/primitive": "1.1.3", "@radix-ui/react-collection": "1.1.7", "@radix-ui/react-compose-refs": "1.1.2", "@radix-ui/react-context": "1.1.2", "@radix-ui/react-direction": "1.1.1", "@radix-ui/react-primitive": "2.1.3", "@radix-ui/react-roving-focus": "1.1.11", "@radix-ui/react-use-controllable-state": "1.2.2", "@radix-ui/react-use-effect-event": "0.0.2", "@radix-ui/react-use-is-hydrated": "0.1.0", "@radix-ui/react-use-layout-effect": "1.1.1" }, "peerDependencies": { "@types/react": "*", "@types/react-dom": "*", "react": "^16.8 || ^17.0 || ^18.0 || ^19.0 || ^19.0.0-rc", "react-dom": "^16.8 || ^17.0 || ^18.0 || ^19.0 || ^19.0.0-rc" }, "optionalPeers": ["@types/react", "@types/react-dom"] }, "sha512-ycS4rbwURavDPVjCb5iS3aG4lURFDILi6sKI/WITUMZ13gMmn/xGjpLoqBAalhJaDk8I3UbCM5GzKHrnzwHbvg=="],
-
-    "@radix-ui/react-password-toggle-field": ["@radix-ui/react-password-toggle-field@0.1.3", "", { "dependencies": { "@radix-ui/primitive": "1.1.3", "@radix-ui/react-compose-refs": "1.1.2", "@radix-ui/react-context": "1.1.2", "@radix-ui/react-id": "1.1.1", "@radix-ui/react-primitive": "2.1.3", "@radix-ui/react-use-controllable-state": "1.2.2", "@radix-ui/react-use-effect-event": "0.0.2", "@radix-ui/react-use-is-hydrated": "0.1.0" }, "peerDependencies": { "@types/react": "*", "@types/react-dom": "*", "react": "^16.8 || ^17.0 || ^18.0 || ^19.0 || ^19.0.0-rc", "react-dom": "^16.8 || ^17.0 || ^18.0 || ^19.0 || ^19.0.0-rc" }, "optionalPeers": ["@types/react", "@types/react-dom"] }, "sha512-/UuCrDBWravcaMix4TdT+qlNdVwOM1Nck9kWx/vafXsdfj1ChfhOdfi3cy9SGBpWgTXwYCuboT/oYpJy3clqfw=="],
-
-    "@radix-ui/react-popover": ["@radix-ui/react-popover@1.1.15", "", { "dependencies": { "@radix-ui/primitive": "1.1.3", "@radix-ui/react-compose-refs": "1.1.2", "@radix-ui/react-context": "1.1.2", "@radix-ui/react-dismissable-layer": "1.1.11", "@radix-ui/react-focus-guards": "1.1.3", "@radix-ui/react-focus-scope": "1.1.7", "@radix-ui/react-id": "1.1.1", "@radix-ui/react-popper": "1.2.8", "@radix-ui/react-portal": "1.1.9", "@radix-ui/react-presence": "1.1.5", "@radix-ui/react-primitive": "2.1.3", "@radix-ui/react-slot": "1.2.3", "@radix-ui/react-use-controllable-state": "1.2.2", "aria-hidden": "^1.2.4", "react-remove-scroll": "^2.6.3" }, "peerDependencies": { "@types/react": "*", "@types/react-dom": "*", "react": "^16.8 || ^17.0 || ^18.0 || ^19.0 || ^19.0.0-rc", "react-dom": "^16.8 || ^17.0 || ^18.0 || ^19.0 || ^19.0.0-rc" }, "optionalPeers": ["@types/react", "@types/react-dom"] }, "sha512-kr0X2+6Yy/vJzLYJUPCZEc8SfQcf+1COFoAqauJm74umQhta9M7lNJHP7QQS3vkvcGLQUbWpMzwrXYwrYztHKA=="],
-
-    "@radix-ui/react-popper": ["@radix-ui/react-popper@1.2.8", "", { "dependencies": { "@floating-ui/react-dom": "^2.0.0", "@radix-ui/react-arrow": "1.1.7", "@radix-ui/react-compose-refs": "1.1.2", "@radix-ui/react-context": "1.1.2", "@radix-ui/react-primitive": "2.1.3", "@radix-ui/react-use-callback-ref": "1.1.1", "@radix-ui/react-use-layout-effect": "1.1.1", "@radix-ui/react-use-rect": "1.1.1", "@radix-ui/react-use-size": "1.1.1", "@radix-ui/rect": "1.1.1" }, "peerDependencies": { "@types/react": "*", "@types/react-dom": "*", "react": "^16.8 || ^17.0 || ^18.0 || ^19.0 || ^19.0.0-rc", "react-dom": "^16.8 || ^17.0 || ^18.0 || ^19.0 || ^19.0.0-rc" }, "optionalPeers": ["@types/react", "@types/react-dom"] }, "sha512-0NJQ4LFFUuWkE7Oxf0htBKS6zLkkjBH+hM1uk7Ng705ReR8m/uelduy1DBo0PyBXPKVnBA6YBlU94MBGXrSBCw=="],
-
-    "@radix-ui/react-portal": ["@radix-ui/react-portal@1.1.9", "", { "dependencies": { "@radix-ui/react-primitive": "2.1.3", "@radix-ui/react-use-layout-effect": "1.1.1" }, "peerDependencies": { "@types/react": "*", "@types/react-dom": "*", "react": "^16.8 || ^17.0 || ^18.0 || ^19.0 || ^19.0.0-rc", "react-dom": "^16.8 || ^17.0 || ^18.0 || ^19.0 || ^19.0.0-rc" }, "optionalPeers": ["@types/react", "@types/react-dom"] }, "sha512-bpIxvq03if6UNwXZ+HTK71JLh4APvnXntDc6XOX8UVq4XQOVl7lwok0AvIl+b8zgCw3fSaVTZMpAPPagXbKmHQ=="],
-
-    "@radix-ui/react-presence": ["@radix-ui/react-presence@1.1.5", "", { "dependencies": { "@radix-ui/react-compose-refs": "1.1.2", "@radix-ui/react-use-layout-effect": "1.1.1" }, "peerDependencies": { "@types/react": "*", "@types/react-dom": "*", "react": "^16.8 || ^17.0 || ^18.0 || ^19.0 || ^19.0.0-rc", "react-dom": "^16.8 || ^17.0 || ^18.0 || ^19.0 || ^19.0.0-rc" }, "optionalPeers": ["@types/react", "@types/react-dom"] }, "sha512-/jfEwNDdQVBCNvjkGit4h6pMOzq8bHkopq458dPt2lMjx+eBQUohZNG9A7DtO/O5ukSbxuaNGXMjHicgwy6rQQ=="],
-
-    "@radix-ui/react-primitive": ["@radix-ui/react-primitive@2.1.3", "", { "dependencies": { "@radix-ui/react-slot": "1.2.3" }, "peerDependencies": { "@types/react": "*", "@types/react-dom": "*", "react": "^16.8 || ^17.0 || ^18.0 || ^19.0 || ^19.0.0-rc", "react-dom": "^16.8 || ^17.0 || ^18.0 || ^19.0 || ^19.0.0-rc" }, "optionalPeers": ["@types/react", "@types/react-dom"] }, "sha512-m9gTwRkhy2lvCPe6QJp4d3G1TYEUHn/FzJUtq9MjH46an1wJU+GdoGC5VLof8RX8Ft/DlpshApkhswDLZzHIcQ=="],
-
-    "@radix-ui/react-progress": ["@radix-ui/react-progress@1.1.7", "", { "dependencies": { "@radix-ui/react-context": "1.1.2", "@radix-ui/react-primitive": "2.1.3" }, "peerDependencies": { "@types/react": "*", "@types/react-dom": "*", "react": "^16.8 || ^17.0 || ^18.0 || ^19.0 || ^19.0.0-rc", "react-dom": "^16.8 || ^17.0 || ^18.0 || ^19.0 || ^19.0.0-rc" }, "optionalPeers": ["@types/react", "@types/react-dom"] }, "sha512-vPdg/tF6YC/ynuBIJlk1mm7Le0VgW6ub6J2UWnTQ7/D23KXcPI1qy+0vBkgKgd38RCMJavBXpB83HPNFMTb0Fg=="],
-
-    "@radix-ui/react-radio-group": ["@radix-ui/react-radio-group@1.3.8", "", { "dependencies": { "@radix-ui/primitive": "1.1.3", "@radix-ui/react-compose-refs": "1.1.2", "@radix-ui/react-context": "1.1.2", "@radix-ui/react-direction": "1.1.1", "@radix-ui/react-presence": "1.1.5", "@radix-ui/react-primitive": "2.1.3", "@radix-ui/react-roving-focus": "1.1.11", "@radix-ui/react-use-controllable-state": "1.2.2", "@radix-ui/react-use-previous": "1.1.1", "@radix-ui/react-use-size": "1.1.1" }, "peerDependencies": { "@types/react": "*", "@types/react-dom": "*", "react": "^16.8 || ^17.0 || ^18.0 || ^19.0 || ^19.0.0-rc", "react-dom": "^16.8 || ^17.0 || ^18.0 || ^19.0 || ^19.0.0-rc" }, "optionalPeers": ["@types/react", "@types/react-dom"] }, "sha512-VBKYIYImA5zsxACdisNQ3BjCBfmbGH3kQlnFVqlWU4tXwjy7cGX8ta80BcrO+WJXIn5iBylEH3K6ZTlee//lgQ=="],
-
-    "@radix-ui/react-roving-focus": ["@radix-ui/react-roving-focus@1.1.11", "", { "dependencies": { "@radix-ui/primitive": "1.1.3", "@radix-ui/react-collection": "1.1.7", "@radix-ui/react-compose-refs": "1.1.2", "@radix-ui/react-context": "1.1.2", "@radix-ui/react-direction": "1.1.1", "@radix-ui/react-id": "1.1.1", "@radix-ui/react-primitive": "2.1.3", "@radix-ui/react-use-callback-ref": "1.1.1", "@radix-ui/react-use-controllable-state": "1.2.2" }, "peerDependencies": { "@types/react": "*", "@types/react-dom": "*", "react": "^16.8 || ^17.0 || ^18.0 || ^19.0 || ^19.0.0-rc", "react-dom": "^16.8 || ^17.0 || ^18.0 || ^19.0 || ^19.0.0-rc" }, "optionalPeers": ["@types/react", "@types/react-dom"] }, "sha512-7A6S9jSgm/S+7MdtNDSb+IU859vQqJ/QAtcYQcfFC6W8RS4IxIZDldLR0xqCFZ6DCyrQLjLPsxtTNch5jVA4lA=="],
-
-    "@radix-ui/react-scroll-area": ["@radix-ui/react-scroll-area@1.2.10", "", { "dependencies": { "@radix-ui/number": "1.1.1", "@radix-ui/primitive": "1.1.3", "@radix-ui/react-compose-refs": "1.1.2", "@radix-ui/react-context": "1.1.2", "@radix-ui/react-direction": "1.1.1", "@radix-ui/react-presence": "1.1.5", "@radix-ui/react-primitive": "2.1.3", "@radix-ui/react-use-callback-ref": "1.1.1", "@radix-ui/react-use-layout-effect": "1.1.1" }, "peerDependencies": { "@types/react": "*", "@types/react-dom": "*", "react": "^16.8 || ^17.0 || ^18.0 || ^19.0 || ^19.0.0-rc", "react-dom": "^16.8 || ^17.0 || ^18.0 || ^19.0 || ^19.0.0-rc" }, "optionalPeers": ["@types/react", "@types/react-dom"] }, "sha512-tAXIa1g3sM5CGpVT0uIbUx/U3Gs5N8T52IICuCtObaos1S8fzsrPXG5WObkQN3S6NVl6wKgPhAIiBGbWnvc97A=="],
-
-    "@radix-ui/react-select": ["@radix-ui/react-select@2.2.6", "", { "dependencies": { "@radix-ui/number": "1.1.1", "@radix-ui/primitive": "1.1.3", "@radix-ui/react-collection": "1.1.7", "@radix-ui/react-compose-refs": "1.1.2", "@radix-ui/react-context": "1.1.2", "@radix-ui/react-direction": "1.1.1", "@radix-ui/react-dismissable-layer": "1.1.11", "@radix-ui/react-focus-guards": "1.1.3", "@radix-ui/react-focus-scope": "1.1.7", "@radix-ui/react-id": "1.1.1", "@radix-ui/react-popper": "1.2.8", "@radix-ui/react-portal": "1.1.9", "@radix-ui/react-primitive": "2.1.3", "@radix-ui/react-slot": "1.2.3", "@radix-ui/react-use-callback-ref": "1.1.1", "@radix-ui/react-use-controllable-state": "1.2.2", "@radix-ui/react-use-layout-effect": "1.1.1", "@radix-ui/react-use-previous": "1.1.1", "@radix-ui/react-visually-hidden": "1.2.3", "aria-hidden": "^1.2.4", "react-remove-scroll": "^2.6.3" }, "peerDependencies": { "@types/react": "*", "@types/react-dom": "*", "react": "^16.8 || ^17.0 || ^18.0 || ^19.0 || ^19.0.0-rc", "react-dom": "^16.8 || ^17.0 || ^18.0 || ^19.0 || ^19.0.0-rc" }, "optionalPeers": ["@types/react", "@types/react-dom"] }, "sha512-I30RydO+bnn2PQztvo25tswPH+wFBjehVGtmagkU78yMdwTwVf12wnAOF+AeP8S2N8xD+5UPbGhkUfPyvT+mwQ=="],
-
-    "@radix-ui/react-separator": ["@radix-ui/react-separator@1.1.7", "", { "dependencies": { "@radix-ui/react-primitive": "2.1.3" }, "peerDependencies": { "@types/react": "*", "@types/react-dom": "*", "react": "^16.8 || ^17.0 || ^18.0 || ^19.0 || ^19.0.0-rc", "react-dom": "^16.8 || ^17.0 || ^18.0 || ^19.0 || ^19.0.0-rc" }, "optionalPeers": ["@types/react", "@types/react-dom"] }, "sha512-0HEb8R9E8A+jZjvmFCy/J4xhbXy3TV+9XSnGJ3KvTtjlIUy/YQ/p6UYZvi7YbeoeXdyU9+Y3scizK6hkY37baA=="],
-
-    "@radix-ui/react-slider": ["@radix-ui/react-slider@1.3.6", "", { "dependencies": { "@radix-ui/number": "1.1.1", "@radix-ui/primitive": "1.1.3", "@radix-ui/react-collection": "1.1.7", "@radix-ui/react-compose-refs": "1.1.2", "@radix-ui/react-context": "1.1.2", "@radix-ui/react-direction": "1.1.1", "@radix-ui/react-primitive": "2.1.3", "@radix-ui/react-use-controllable-state": "1.2.2", "@radix-ui/react-use-layout-effect": "1.1.1", "@radix-ui/react-use-previous": "1.1.1", "@radix-ui/react-use-size": "1.1.1" }, "peerDependencies": { "@types/react": "*", "@types/react-dom": "*", "react": "^16.8 || ^17.0 || ^18.0 || ^19.0 || ^19.0.0-rc", "react-dom": "^16.8 || ^17.0 || ^18.0 || ^19.0 || ^19.0.0-rc" }, "optionalPeers": ["@types/react", "@types/react-dom"] }, "sha512-JPYb1GuM1bxfjMRlNLE+BcmBC8onfCi60Blk7OBqi2MLTFdS+8401U4uFjnwkOr49BLmXxLC6JHkvAsx5OJvHw=="],
-
-    "@radix-ui/react-slot": ["@radix-ui/react-slot@1.2.4", "", { "dependencies": { "@radix-ui/react-compose-refs": "1.1.2" }, "peerDependencies": { "@types/react": "*", "react": "^16.8 || ^17.0 || ^18.0 || ^19.0 || ^19.0.0-rc" } }, ""],
-
-    "@radix-ui/react-switch": ["@radix-ui/react-switch@1.2.6", "", { "dependencies": { "@radix-ui/primitive": "1.1.3", "@radix-ui/react-compose-refs": "1.1.2", "@radix-ui/react-context": "1.1.2", "@radix-ui/react-primitive": "2.1.3", "@radix-ui/react-use-controllable-state": "1.2.2", "@radix-ui/react-use-previous": "1.1.1", "@radix-ui/react-use-size": "1.1.1" }, "peerDependencies": { "@types/react": "*", "@types/react-dom": "*", "react": "^16.8 || ^17.0 || ^18.0 || ^19.0 || ^19.0.0-rc", "react-dom": "^16.8 || ^17.0 || ^18.0 || ^19.0 || ^19.0.0-rc" }, "optionalPeers": ["@types/react", "@types/react-dom"] }, "sha512-bByzr1+ep1zk4VubeEVViV592vu2lHE2BZY5OnzehZqOOgogN80+mNtCqPkhn2gklJqOpxWgPoYTSnhBCqpOXQ=="],
-
-    "@radix-ui/react-tabs": ["@radix-ui/react-tabs@1.1.13", "", { "dependencies": { "@radix-ui/primitive": "1.1.3", "@radix-ui/react-context": "1.1.2", "@radix-ui/react-direction": "1.1.1", "@radix-ui/react-id": "1.1.1", "@radix-ui/react-presence": "1.1.5", "@radix-ui/react-primitive": "2.1.3", "@radix-ui/react-roving-focus": "1.1.11", "@radix-ui/react-use-controllable-state": "1.2.2" }, "peerDependencies": { "@types/react": "*", "@types/react-dom": "*", "react": "^16.8 || ^17.0 || ^18.0 || ^19.0 || ^19.0.0-rc", "react-dom": "^16.8 || ^17.0 || ^18.0 || ^19.0 || ^19.0.0-rc" }, "optionalPeers": ["@types/react", "@types/react-dom"] }, "sha512-7xdcatg7/U+7+Udyoj2zodtI9H/IIopqo+YOIcZOq1nJwXWBZ9p8xiu5llXlekDbZkca79a/fozEYQXIA4sW6A=="],
-
-    "@radix-ui/react-toast": ["@radix-ui/react-toast@1.2.15", "", { "dependencies": { "@radix-ui/primitive": "1.1.3", "@radix-ui/react-collection": "1.1.7", "@radix-ui/react-compose-refs": "1.1.2", "@radix-ui/react-context": "1.1.2", "@radix-ui/react-dismissable-layer": "1.1.11", "@radix-ui/react-portal": "1.1.9", "@radix-ui/react-presence": "1.1.5", "@radix-ui/react-primitive": "2.1.3", "@radix-ui/react-use-callback-ref": "1.1.1", "@radix-ui/react-use-controllable-state": "1.2.2", "@radix-ui/react-use-layout-effect": "1.1.1", "@radix-ui/react-visually-hidden": "1.2.3" }, "peerDependencies": { "@types/react": "*", "@types/react-dom": "*", "react": "^16.8 || ^17.0 || ^18.0 || ^19.0 || ^19.0.0-rc", "react-dom": "^16.8 || ^17.0 || ^18.0 || ^19.0 || ^19.0.0-rc" }, "optionalPeers": ["@types/react", "@types/react-dom"] }, "sha512-3OSz3TacUWy4WtOXV38DggwxoqJK4+eDkNMl5Z/MJZaoUPaP4/9lf81xXMe1I2ReTAptverZUpbPY4wWwWyL5g=="],
-
-    "@radix-ui/react-toggle": ["@radix-ui/react-toggle@1.1.10", "", { "dependencies": { "@radix-ui/primitive": "1.1.3", "@radix-ui/react-primitive": "2.1.3", "@radix-ui/react-use-controllable-state": "1.2.2" }, "peerDependencies": { "@types/react": "*", "@types/react-dom": "*", "react": "^16.8 || ^17.0 || ^18.0 || ^19.0 || ^19.0.0-rc", "react-dom": "^16.8 || ^17.0 || ^18.0 || ^19.0 || ^19.0.0-rc" }, "optionalPeers": ["@types/react", "@types/react-dom"] }, "sha512-lS1odchhFTeZv3xwHH31YPObmJn8gOg7Lq12inrr0+BH/l3Tsq32VfjqH1oh80ARM3mlkfMic15n0kg4sD1poQ=="],
-
-    "@radix-ui/react-toggle-group": ["@radix-ui/react-toggle-group@1.1.11", "", { "dependencies": { "@radix-ui/primitive": "1.1.3", "@radix-ui/react-context": "1.1.2", "@radix-ui/react-direction": "1.1.1", "@radix-ui/react-primitive": "2.1.3", "@radix-ui/react-roving-focus": "1.1.11", "@radix-ui/react-toggle": "1.1.10", "@radix-ui/react-use-controllable-state": "1.2.2" }, "peerDependencies": { "@types/react": "*", "@types/react-dom": "*", "react": "^16.8 || ^17.0 || ^18.0 || ^19.0 || ^19.0.0-rc", "react-dom": "^16.8 || ^17.0 || ^18.0 || ^19.0 || ^19.0.0-rc" }, "optionalPeers": ["@types/react", "@types/react-dom"] }, "sha512-5umnS0T8JQzQT6HbPyO7Hh9dgd82NmS36DQr+X/YJ9ctFNCiiQd6IJAYYZ33LUwm8M+taCz5t2ui29fHZc4Y6Q=="],
-
-    "@radix-ui/react-toolbar": ["@radix-ui/react-toolbar@1.1.11", "", { "dependencies": { "@radix-ui/primitive": "1.1.3", "@radix-ui/react-context": "1.1.2", "@radix-ui/react-direction": "1.1.1", "@radix-ui/react-primitive": "2.1.3", "@radix-ui/react-roving-focus": "1.1.11", "@radix-ui/react-separator": "1.1.7", "@radix-ui/react-toggle-group": "1.1.11" }, "peerDependencies": { "@types/react": "*", "@types/react-dom": "*", "react": "^16.8 || ^17.0 || ^18.0 || ^19.0 || ^19.0.0-rc", "react-dom": "^16.8 || ^17.0 || ^18.0 || ^19.0 || ^19.0.0-rc" }, "optionalPeers": ["@types/react", "@types/react-dom"] }, "sha512-4ol06/1bLoFu1nwUqzdD4Y5RZ9oDdKeiHIsntug54Hcr1pgaHiPqHFEaXI1IFP/EsOfROQZ8Mig9VTIRza6Tjg=="],
-
-    "@radix-ui/react-tooltip": ["@radix-ui/react-tooltip@1.2.8", "", { "dependencies": { "@radix-ui/primitive": "1.1.3", "@radix-ui/react-compose-refs": "1.1.2", "@radix-ui/react-context": "1.1.2", "@radix-ui/react-dismissable-layer": "1.1.11", "@radix-ui/react-id": "1.1.1", "@radix-ui/react-popper": "1.2.8", "@radix-ui/react-portal": "1.1.9", "@radix-ui/react-presence": "1.1.5", "@radix-ui/react-primitive": "2.1.3", "@radix-ui/react-slot": "1.2.3", "@radix-ui/react-use-controllable-state": "1.2.2", "@radix-ui/react-visually-hidden": "1.2.3" }, "peerDependencies": { "@types/react": "*", "@types/react-dom": "*", "react": "^16.8 || ^17.0 || ^18.0 || ^19.0 || ^19.0.0-rc", "react-dom": "^16.8 || ^17.0 || ^18.0 || ^19.0 || ^19.0.0-rc" }, "optionalPeers": ["@types/react", "@types/react-dom"] }, "sha512-tY7sVt1yL9ozIxvmbtN5qtmH2krXcBCfjEiCgKGLqunJHvgvZG2Pcl2oQ3kbcZARb1BGEHdkLzcYGO8ynVlieg=="],
-
-    "@radix-ui/react-use-callback-ref": ["@radix-ui/react-use-callback-ref@1.1.1", "", { "peerDependencies": { "@types/react": "*", "react": "^16.8 || ^17.0 || ^18.0 || ^19.0 || ^19.0.0-rc" }, "optionalPeers": ["@types/react"] }, "sha512-FkBMwD+qbGQeMu1cOHnuGB6x4yzPjho8ap5WtbEJ26umhgqVXbhekKUQO+hZEL1vU92a3wHwdp0HAcqAUF5iDg=="],
-
-    "@radix-ui/react-use-controllable-state": ["@radix-ui/react-use-controllable-state@1.2.2", "", { "dependencies": { "@radix-ui/react-use-effect-event": "0.0.2", "@radix-ui/react-use-layout-effect": "1.1.1" }, "peerDependencies": { "@types/react": "*", "react": "^16.8 || ^17.0 || ^18.0 || ^19.0 || ^19.0.0-rc" }, "optionalPeers": ["@types/react"] }, "sha512-BjasUjixPFdS+NKkypcyyN5Pmg83Olst0+c6vGov0diwTEo6mgdqVR6hxcEgFuh4QrAs7Rc+9KuGJ9TVCj0Zzg=="],
-
-    "@radix-ui/react-use-effect-event": ["@radix-ui/react-use-effect-event@0.0.2", "", { "dependencies": { "@radix-ui/react-use-layout-effect": "1.1.1" }, "peerDependencies": { "@types/react": "*", "react": "^16.8 || ^17.0 || ^18.0 || ^19.0 || ^19.0.0-rc" }, "optionalPeers": ["@types/react"] }, "sha512-Qp8WbZOBe+blgpuUT+lw2xheLP8q0oatc9UpmiemEICxGvFLYmHm9QowVZGHtJlGbS6A6yJ3iViad/2cVjnOiA=="],
-
-    "@radix-ui/react-use-escape-keydown": ["@radix-ui/react-use-escape-keydown@1.1.1", "", { "dependencies": { "@radix-ui/react-use-callback-ref": "1.1.1" }, "peerDependencies": { "@types/react": "*", "react": "^16.8 || ^17.0 || ^18.0 || ^19.0 || ^19.0.0-rc" }, "optionalPeers": ["@types/react"] }, "sha512-Il0+boE7w/XebUHyBjroE+DbByORGR9KKmITzbR7MyQ4akpORYP/ZmbhAr0DG7RmmBqoOnZdy2QlvajJ2QA59g=="],
-
-    "@radix-ui/react-use-is-hydrated": ["@radix-ui/react-use-is-hydrated@0.1.0", "", { "dependencies": { "use-sync-external-store": "^1.5.0" }, "peerDependencies": { "@types/react": "*", "react": "^16.8 || ^17.0 || ^18.0 || ^19.0 || ^19.0.0-rc" }, "optionalPeers": ["@types/react"] }, "sha512-U+UORVEq+cTnRIaostJv9AGdV3G6Y+zbVd+12e18jQ5A3c0xL03IhnHuiU4UV69wolOQp5GfR58NW/EgdQhwOA=="],
-
-    "@radix-ui/react-use-layout-effect": ["@radix-ui/react-use-layout-effect@1.1.1", "", { "peerDependencies": { "@types/react": "*", "react": "^16.8 || ^17.0 || ^18.0 || ^19.0 || ^19.0.0-rc" }, "optionalPeers": ["@types/react"] }, "sha512-RbJRS4UWQFkzHTTwVymMTUv8EqYhOp8dOOviLj2ugtTiXRaRQS7GLGxZTLL1jWhMeoSCf5zmcZkqTl9IiYfXcQ=="],
-
-    "@radix-ui/react-use-previous": ["@radix-ui/react-use-previous@1.1.1", "", { "peerDependencies": { "@types/react": "*", "react": "^16.8 || ^17.0 || ^18.0 || ^19.0 || ^19.0.0-rc" }, "optionalPeers": ["@types/react"] }, "sha512-2dHfToCj/pzca2Ck724OZ5L0EVrr3eHRNsG/b3xQJLA2hZpVCS99bLAX+hm1IHXDEnzU6by5z/5MIY794/a8NQ=="],
-
-    "@radix-ui/react-use-rect": ["@radix-ui/react-use-rect@1.1.1", "", { "dependencies": { "@radix-ui/rect": "1.1.1" }, "peerDependencies": { "@types/react": "*", "react": "^16.8 || ^17.0 || ^18.0 || ^19.0 || ^19.0.0-rc" }, "optionalPeers": ["@types/react"] }, "sha512-QTYuDesS0VtuHNNvMh+CjlKJ4LJickCMUAqjlE3+j8w+RlRpwyX3apEQKGFzbZGdo7XNG1tXa+bQqIE7HIXT2w=="],
-
-    "@radix-ui/react-use-size": ["@radix-ui/react-use-size@1.1.1", "", { "dependencies": { "@radix-ui/react-use-layout-effect": "1.1.1" }, "peerDependencies": { "@types/react": "*", "react": "^16.8 || ^17.0 || ^18.0 || ^19.0 || ^19.0.0-rc" }, "optionalPeers": ["@types/react"] }, "sha512-ewrXRDTAqAXlkl6t/fkXWNAhFX9I+CkKlw6zjEwk86RSPKwZr3xpBRso655aqYafwtnbpHLj6toFzmd6xdVptQ=="],
-
-    "@radix-ui/react-visually-hidden": ["@radix-ui/react-visually-hidden@1.2.3", "", { "dependencies": { "@radix-ui/react-primitive": "2.1.3" }, "peerDependencies": { "@types/react": "*", "@types/react-dom": "*", "react": "^16.8 || ^17.0 || ^18.0 || ^19.0 || ^19.0.0-rc", "react-dom": "^16.8 || ^17.0 || ^18.0 || ^19.0 || ^19.0.0-rc" }, "optionalPeers": ["@types/react", "@types/react-dom"] }, "sha512-pzJq12tEaaIhqjbzpCuv/OypJY/BPavOofm+dbab+MHLajy277+1lLm6JFcGgF5eskJ6mquGirhXY2GD/8u8Ug=="],
-
-    "@radix-ui/rect": ["@radix-ui/rect@1.1.1", "", {}, "sha512-HPwpGIzkl28mWyZqG52jiqDJ12waP11Pa1lGoiyUkIEuMLBP0oeK/C89esbXrxsky5we7dfd8U58nm0SgAWpVw=="],
-
-    "@remixicon/react": ["@remixicon/react@4.7.0", "", { "peerDependencies": { "react": ">=18.2.0" } }, ""],
-
-    "@shikijs/core": ["@shikijs/core@3.15.0", "", { "dependencies": { "@shikijs/types": "3.15.0", "@shikijs/vscode-textmate": "^10.0.2", "@types/hast": "^3.0.4", "hast-util-to-html": "^9.0.5" } }, ""],
-
-    "@shikijs/engine-javascript": ["@shikijs/engine-javascript@3.15.0", "", { "dependencies": { "@shikijs/types": "3.15.0", "@shikijs/vscode-textmate": "^10.0.2", "oniguruma-to-es": "^4.3.3" } }, ""],
-
-    "@shikijs/engine-oniguruma": ["@shikijs/engine-oniguruma@3.15.0", "", { "dependencies": { "@shikijs/types": "3.15.0", "@shikijs/vscode-textmate": "^10.0.2" } }, ""],
-
-    "@shikijs/langs": ["@shikijs/langs@3.15.0", "", { "dependencies": { "@shikijs/types": "3.15.0" } }, ""],
-
-    "@shikijs/themes": ["@shikijs/themes@3.15.0", "", { "dependencies": { "@shikijs/types": "3.15.0" } }, ""],
-
-    "@shikijs/types": ["@shikijs/types@3.15.0", "", { "dependencies": { "@shikijs/vscode-textmate": "^10.0.2", "@types/hast": "^3.0.4" } }, ""],
+    "@radix-ui/number": [
+      "@radix-ui/number@1.1.1",
+      "",
+      {},
+      "sha512-MkKCwxlXTgz6CFoJx3pCwn07GKp36+aZyu/u2Ln2VrA5DcdyCZkASEDBTd8x5whTQQL5CiYf4prXKLcgQdv29g=="
+    ],
+
+    "@radix-ui/primitive": [
+      "@radix-ui/primitive@1.1.3",
+      "",
+      {},
+      "sha512-JTF99U/6XIjCBo0wqkU5sK10glYe27MRRsfwoiq5zzOEZLHU3A3KCMa5X/azekYRCJ0HlwI0crAXS/5dEHTzDg=="
+    ],
+
+    "@radix-ui/react-accessible-icon": [
+      "@radix-ui/react-accessible-icon@1.1.7",
+      "",
+      {
+        "dependencies": { "@radix-ui/react-visually-hidden": "1.2.3" },
+        "peerDependencies": {
+          "@types/react": "*",
+          "@types/react-dom": "*",
+          "react": "^16.8 || ^17.0 || ^18.0 || ^19.0 || ^19.0.0-rc",
+          "react-dom": "^16.8 || ^17.0 || ^18.0 || ^19.0 || ^19.0.0-rc"
+        },
+        "optionalPeers": ["@types/react", "@types/react-dom"]
+      },
+      "sha512-XM+E4WXl0OqUJFovy6GjmxxFyx9opfCAIUku4dlKRd5YEPqt4kALOkQOp0Of6reHuUkJuiPBEc5k0o4z4lTC8A=="
+    ],
+
+    "@radix-ui/react-accordion": [
+      "@radix-ui/react-accordion@1.2.12",
+      "",
+      {
+        "dependencies": {
+          "@radix-ui/primitive": "1.1.3",
+          "@radix-ui/react-collapsible": "1.1.12",
+          "@radix-ui/react-collection": "1.1.7",
+          "@radix-ui/react-compose-refs": "1.1.2",
+          "@radix-ui/react-context": "1.1.2",
+          "@radix-ui/react-direction": "1.1.1",
+          "@radix-ui/react-id": "1.1.1",
+          "@radix-ui/react-primitive": "2.1.3",
+          "@radix-ui/react-use-controllable-state": "1.2.2"
+        },
+        "peerDependencies": {
+          "@types/react": "*",
+          "@types/react-dom": "*",
+          "react": "^16.8 || ^17.0 || ^18.0 || ^19.0 || ^19.0.0-rc",
+          "react-dom": "^16.8 || ^17.0 || ^18.0 || ^19.0 || ^19.0.0-rc"
+        },
+        "optionalPeers": ["@types/react", "@types/react-dom"]
+      },
+      "sha512-T4nygeh9YE9dLRPhAHSeOZi7HBXo+0kYIPJXayZfvWOWA0+n3dESrZbjfDPUABkUNym6Hd+f2IR113To8D2GPA=="
+    ],
+
+    "@radix-ui/react-alert-dialog": [
+      "@radix-ui/react-alert-dialog@1.1.15",
+      "",
+      {
+        "dependencies": {
+          "@radix-ui/primitive": "1.1.3",
+          "@radix-ui/react-compose-refs": "1.1.2",
+          "@radix-ui/react-context": "1.1.2",
+          "@radix-ui/react-dialog": "1.1.15",
+          "@radix-ui/react-primitive": "2.1.3",
+          "@radix-ui/react-slot": "1.2.3"
+        },
+        "peerDependencies": {
+          "@types/react": "*",
+          "@types/react-dom": "*",
+          "react": "^16.8 || ^17.0 || ^18.0 || ^19.0 || ^19.0.0-rc",
+          "react-dom": "^16.8 || ^17.0 || ^18.0 || ^19.0 || ^19.0.0-rc"
+        },
+        "optionalPeers": ["@types/react", "@types/react-dom"]
+      },
+      "sha512-oTVLkEw5GpdRe29BqJ0LSDFWI3qu0vR1M0mUkOQWDIUnY/QIkLpgDMWuKxP94c2NAC2LGcgVhG1ImF3jkZ5wXw=="
+    ],
+
+    "@radix-ui/react-arrow": [
+      "@radix-ui/react-arrow@1.1.7",
+      "",
+      {
+        "dependencies": { "@radix-ui/react-primitive": "2.1.3" },
+        "peerDependencies": {
+          "@types/react": "*",
+          "@types/react-dom": "*",
+          "react": "^16.8 || ^17.0 || ^18.0 || ^19.0 || ^19.0.0-rc",
+          "react-dom": "^16.8 || ^17.0 || ^18.0 || ^19.0 || ^19.0.0-rc"
+        },
+        "optionalPeers": ["@types/react", "@types/react-dom"]
+      },
+      "sha512-F+M1tLhO+mlQaOWspE8Wstg+z6PwxwRd8oQ8IXceWz92kfAmalTRf0EjrouQeo7QssEPfCn05B4Ihs1K9WQ/7w=="
+    ],
+
+    "@radix-ui/react-aspect-ratio": [
+      "@radix-ui/react-aspect-ratio@1.1.7",
+      "",
+      {
+        "dependencies": { "@radix-ui/react-primitive": "2.1.3" },
+        "peerDependencies": {
+          "@types/react": "*",
+          "@types/react-dom": "*",
+          "react": "^16.8 || ^17.0 || ^18.0 || ^19.0 || ^19.0.0-rc",
+          "react-dom": "^16.8 || ^17.0 || ^18.0 || ^19.0 || ^19.0.0-rc"
+        },
+        "optionalPeers": ["@types/react", "@types/react-dom"]
+      },
+      "sha512-Yq6lvO9HQyPwev1onK1daHCHqXVLzPhSVjmsNjCa2Zcxy2f7uJD2itDtxknv6FzAKCwD1qQkeVDmX/cev13n/g=="
+    ],
+
+    "@radix-ui/react-avatar": [
+      "@radix-ui/react-avatar@1.1.10",
+      "",
+      {
+        "dependencies": {
+          "@radix-ui/react-context": "1.1.2",
+          "@radix-ui/react-primitive": "2.1.3",
+          "@radix-ui/react-use-callback-ref": "1.1.1",
+          "@radix-ui/react-use-is-hydrated": "0.1.0",
+          "@radix-ui/react-use-layout-effect": "1.1.1"
+        },
+        "peerDependencies": {
+          "@types/react": "*",
+          "@types/react-dom": "*",
+          "react": "^16.8 || ^17.0 || ^18.0 || ^19.0 || ^19.0.0-rc",
+          "react-dom": "^16.8 || ^17.0 || ^18.0 || ^19.0 || ^19.0.0-rc"
+        },
+        "optionalPeers": ["@types/react", "@types/react-dom"]
+      },
+      "sha512-V8piFfWapM5OmNCXTzVQY+E1rDa53zY+MQ4Y7356v4fFz6vqCyUtIz2rUD44ZEdwg78/jKmMJHj07+C/Z/rcog=="
+    ],
+
+    "@radix-ui/react-checkbox": [
+      "@radix-ui/react-checkbox@1.3.3",
+      "",
+      {
+        "dependencies": {
+          "@radix-ui/primitive": "1.1.3",
+          "@radix-ui/react-compose-refs": "1.1.2",
+          "@radix-ui/react-context": "1.1.2",
+          "@radix-ui/react-presence": "1.1.5",
+          "@radix-ui/react-primitive": "2.1.3",
+          "@radix-ui/react-use-controllable-state": "1.2.2",
+          "@radix-ui/react-use-previous": "1.1.1",
+          "@radix-ui/react-use-size": "1.1.1"
+        },
+        "peerDependencies": {
+          "@types/react": "*",
+          "@types/react-dom": "*",
+          "react": "^16.8 || ^17.0 || ^18.0 || ^19.0 || ^19.0.0-rc",
+          "react-dom": "^16.8 || ^17.0 || ^18.0 || ^19.0 || ^19.0.0-rc"
+        },
+        "optionalPeers": ["@types/react", "@types/react-dom"]
+      },
+      "sha512-wBbpv+NQftHDdG86Qc0pIyXk5IR3tM8Vd0nWLKDcX8nNn4nXFOFwsKuqw2okA/1D/mpaAkmuyndrPJTYDNZtFw=="
+    ],
+
+    "@radix-ui/react-collapsible": [
+      "@radix-ui/react-collapsible@1.1.12",
+      "",
+      {
+        "dependencies": {
+          "@radix-ui/primitive": "1.1.3",
+          "@radix-ui/react-compose-refs": "1.1.2",
+          "@radix-ui/react-context": "1.1.2",
+          "@radix-ui/react-id": "1.1.1",
+          "@radix-ui/react-presence": "1.1.5",
+          "@radix-ui/react-primitive": "2.1.3",
+          "@radix-ui/react-use-controllable-state": "1.2.2",
+          "@radix-ui/react-use-layout-effect": "1.1.1"
+        },
+        "peerDependencies": {
+          "@types/react": "*",
+          "@types/react-dom": "*",
+          "react": "^16.8 || ^17.0 || ^18.0 || ^19.0 || ^19.0.0-rc",
+          "react-dom": "^16.8 || ^17.0 || ^18.0 || ^19.0 || ^19.0.0-rc"
+        },
+        "optionalPeers": ["@types/react", "@types/react-dom"]
+      },
+      "sha512-Uu+mSh4agx2ib1uIGPP4/CKNULyajb3p92LsVXmH2EHVMTfZWpll88XJ0j4W0z3f8NK1eYl1+Mf/szHPmcHzyA=="
+    ],
+
+    "@radix-ui/react-collection": [
+      "@radix-ui/react-collection@1.1.7",
+      "",
+      {
+        "dependencies": {
+          "@radix-ui/react-compose-refs": "1.1.2",
+          "@radix-ui/react-context": "1.1.2",
+          "@radix-ui/react-primitive": "2.1.3",
+          "@radix-ui/react-slot": "1.2.3"
+        },
+        "peerDependencies": {
+          "@types/react": "*",
+          "@types/react-dom": "*",
+          "react": "^16.8 || ^17.0 || ^18.0 || ^19.0 || ^19.0.0-rc",
+          "react-dom": "^16.8 || ^17.0 || ^18.0 || ^19.0 || ^19.0.0-rc"
+        },
+        "optionalPeers": ["@types/react", "@types/react-dom"]
+      },
+      "sha512-Fh9rGN0MoI4ZFUNyfFVNU4y9LUz93u9/0K+yLgA2bwRojxM8JU1DyvvMBabnZPBgMWREAJvU2jjVzq+LrFUglw=="
+    ],
+
+    "@radix-ui/react-compose-refs": [
+      "@radix-ui/react-compose-refs@1.1.2",
+      "",
+      {
+        "peerDependencies": {
+          "@types/react": "*",
+          "react": "^16.8 || ^17.0 || ^18.0 || ^19.0 || ^19.0.0-rc"
+        }
+      },
+      ""
+    ],
+
+    "@radix-ui/react-context": [
+      "@radix-ui/react-context@1.1.2",
+      "",
+      {
+        "peerDependencies": {
+          "@types/react": "*",
+          "react": "^16.8 || ^17.0 || ^18.0 || ^19.0 || ^19.0.0-rc"
+        },
+        "optionalPeers": ["@types/react"]
+      },
+      "sha512-jCi/QKUM2r1Ju5a3J64TH2A5SpKAgh0LpknyqdQ4m6DCV0xJ2HG1xARRwNGPQfi1SLdLWZ1OJz6F4OMBBNiGJA=="
+    ],
+
+    "@radix-ui/react-context-menu": [
+      "@radix-ui/react-context-menu@2.2.16",
+      "",
+      {
+        "dependencies": {
+          "@radix-ui/primitive": "1.1.3",
+          "@radix-ui/react-context": "1.1.2",
+          "@radix-ui/react-menu": "2.1.16",
+          "@radix-ui/react-primitive": "2.1.3",
+          "@radix-ui/react-use-callback-ref": "1.1.1",
+          "@radix-ui/react-use-controllable-state": "1.2.2"
+        },
+        "peerDependencies": {
+          "@types/react": "*",
+          "@types/react-dom": "*",
+          "react": "^16.8 || ^17.0 || ^18.0 || ^19.0 || ^19.0.0-rc",
+          "react-dom": "^16.8 || ^17.0 || ^18.0 || ^19.0 || ^19.0.0-rc"
+        },
+        "optionalPeers": ["@types/react", "@types/react-dom"]
+      },
+      "sha512-O8morBEW+HsVG28gYDZPTrT9UUovQUlJue5YO836tiTJhuIWBm/zQHc7j388sHWtdH/xUZurK9olD2+pcqx5ww=="
+    ],
+
+    "@radix-ui/react-dialog": [
+      "@radix-ui/react-dialog@1.1.15",
+      "",
+      {
+        "dependencies": {
+          "@radix-ui/primitive": "1.1.3",
+          "@radix-ui/react-compose-refs": "1.1.2",
+          "@radix-ui/react-context": "1.1.2",
+          "@radix-ui/react-dismissable-layer": "1.1.11",
+          "@radix-ui/react-focus-guards": "1.1.3",
+          "@radix-ui/react-focus-scope": "1.1.7",
+          "@radix-ui/react-id": "1.1.1",
+          "@radix-ui/react-portal": "1.1.9",
+          "@radix-ui/react-presence": "1.1.5",
+          "@radix-ui/react-primitive": "2.1.3",
+          "@radix-ui/react-slot": "1.2.3",
+          "@radix-ui/react-use-controllable-state": "1.2.2",
+          "aria-hidden": "^1.2.4",
+          "react-remove-scroll": "^2.6.3"
+        },
+        "peerDependencies": {
+          "@types/react": "*",
+          "@types/react-dom": "*",
+          "react": "^16.8 || ^17.0 || ^18.0 || ^19.0 || ^19.0.0-rc",
+          "react-dom": "^16.8 || ^17.0 || ^18.0 || ^19.0 || ^19.0.0-rc"
+        },
+        "optionalPeers": ["@types/react", "@types/react-dom"]
+      },
+      "sha512-TCglVRtzlffRNxRMEyR36DGBLJpeusFcgMVD9PZEzAKnUs1lKCgX5u9BmC2Yg+LL9MgZDugFFs1Vl+Jp4t/PGw=="
+    ],
+
+    "@radix-ui/react-direction": [
+      "@radix-ui/react-direction@1.1.1",
+      "",
+      {
+        "peerDependencies": {
+          "@types/react": "*",
+          "react": "^16.8 || ^17.0 || ^18.0 || ^19.0 || ^19.0.0-rc"
+        },
+        "optionalPeers": ["@types/react"]
+      },
+      "sha512-1UEWRX6jnOA2y4H5WczZ44gOOjTEmlqv1uNW4GAJEO5+bauCBhv8snY65Iw5/VOS/ghKN9gr2KjnLKxrsvoMVw=="
+    ],
+
+    "@radix-ui/react-dismissable-layer": [
+      "@radix-ui/react-dismissable-layer@1.1.11",
+      "",
+      {
+        "dependencies": {
+          "@radix-ui/primitive": "1.1.3",
+          "@radix-ui/react-compose-refs": "1.1.2",
+          "@radix-ui/react-primitive": "2.1.3",
+          "@radix-ui/react-use-callback-ref": "1.1.1",
+          "@radix-ui/react-use-escape-keydown": "1.1.1"
+        },
+        "peerDependencies": {
+          "@types/react": "*",
+          "@types/react-dom": "*",
+          "react": "^16.8 || ^17.0 || ^18.0 || ^19.0 || ^19.0.0-rc",
+          "react-dom": "^16.8 || ^17.0 || ^18.0 || ^19.0 || ^19.0.0-rc"
+        },
+        "optionalPeers": ["@types/react", "@types/react-dom"]
+      },
+      "sha512-Nqcp+t5cTB8BinFkZgXiMJniQH0PsUt2k51FUhbdfeKvc4ACcG2uQniY/8+h1Yv6Kza4Q7lD7PQV0z0oicE0Mg=="
+    ],
+
+    "@radix-ui/react-dropdown-menu": [
+      "@radix-ui/react-dropdown-menu@2.1.16",
+      "",
+      {
+        "dependencies": {
+          "@radix-ui/primitive": "1.1.3",
+          "@radix-ui/react-compose-refs": "1.1.2",
+          "@radix-ui/react-context": "1.1.2",
+          "@radix-ui/react-id": "1.1.1",
+          "@radix-ui/react-menu": "2.1.16",
+          "@radix-ui/react-primitive": "2.1.3",
+          "@radix-ui/react-use-controllable-state": "1.2.2"
+        },
+        "peerDependencies": {
+          "@types/react": "*",
+          "@types/react-dom": "*",
+          "react": "^16.8 || ^17.0 || ^18.0 || ^19.0 || ^19.0.0-rc",
+          "react-dom": "^16.8 || ^17.0 || ^18.0 || ^19.0 || ^19.0.0-rc"
+        },
+        "optionalPeers": ["@types/react", "@types/react-dom"]
+      },
+      "sha512-1PLGQEynI/3OX/ftV54COn+3Sud/Mn8vALg2rWnBLnRaGtJDduNW/22XjlGgPdpcIbiQxjKtb7BkcjP00nqfJw=="
+    ],
+
+    "@radix-ui/react-focus-guards": [
+      "@radix-ui/react-focus-guards@1.1.3",
+      "",
+      {
+        "peerDependencies": {
+          "@types/react": "*",
+          "react": "^16.8 || ^17.0 || ^18.0 || ^19.0 || ^19.0.0-rc"
+        },
+        "optionalPeers": ["@types/react"]
+      },
+      "sha512-0rFg/Rj2Q62NCm62jZw0QX7a3sz6QCQU0LpZdNrJX8byRGaGVTqbrW9jAoIAHyMQqsNpeZ81YgSizOt5WXq0Pw=="
+    ],
+
+    "@radix-ui/react-focus-scope": [
+      "@radix-ui/react-focus-scope@1.1.7",
+      "",
+      {
+        "dependencies": {
+          "@radix-ui/react-compose-refs": "1.1.2",
+          "@radix-ui/react-primitive": "2.1.3",
+          "@radix-ui/react-use-callback-ref": "1.1.1"
+        },
+        "peerDependencies": {
+          "@types/react": "*",
+          "@types/react-dom": "*",
+          "react": "^16.8 || ^17.0 || ^18.0 || ^19.0 || ^19.0.0-rc",
+          "react-dom": "^16.8 || ^17.0 || ^18.0 || ^19.0 || ^19.0.0-rc"
+        },
+        "optionalPeers": ["@types/react", "@types/react-dom"]
+      },
+      "sha512-t2ODlkXBQyn7jkl6TNaw/MtVEVvIGelJDCG41Okq/KwUsJBwQ4XVZsHAVUkK4mBv3ewiAS3PGuUWuY2BoK4ZUw=="
+    ],
+
+    "@radix-ui/react-form": [
+      "@radix-ui/react-form@0.1.8",
+      "",
+      {
+        "dependencies": {
+          "@radix-ui/primitive": "1.1.3",
+          "@radix-ui/react-compose-refs": "1.1.2",
+          "@radix-ui/react-context": "1.1.2",
+          "@radix-ui/react-id": "1.1.1",
+          "@radix-ui/react-label": "2.1.7",
+          "@radix-ui/react-primitive": "2.1.3"
+        },
+        "peerDependencies": {
+          "@types/react": "*",
+          "@types/react-dom": "*",
+          "react": "^16.8 || ^17.0 || ^18.0 || ^19.0 || ^19.0.0-rc",
+          "react-dom": "^16.8 || ^17.0 || ^18.0 || ^19.0 || ^19.0.0-rc"
+        },
+        "optionalPeers": ["@types/react", "@types/react-dom"]
+      },
+      "sha512-QM70k4Zwjttifr5a4sZFts9fn8FzHYvQ5PiB19O2HsYibaHSVt9fH9rzB0XZo/YcM+b7t/p7lYCT/F5eOeF5yQ=="
+    ],
+
+    "@radix-ui/react-hover-card": [
+      "@radix-ui/react-hover-card@1.1.15",
+      "",
+      {
+        "dependencies": {
+          "@radix-ui/primitive": "1.1.3",
+          "@radix-ui/react-compose-refs": "1.1.2",
+          "@radix-ui/react-context": "1.1.2",
+          "@radix-ui/react-dismissable-layer": "1.1.11",
+          "@radix-ui/react-popper": "1.2.8",
+          "@radix-ui/react-portal": "1.1.9",
+          "@radix-ui/react-presence": "1.1.5",
+          "@radix-ui/react-primitive": "2.1.3",
+          "@radix-ui/react-use-controllable-state": "1.2.2"
+        },
+        "peerDependencies": {
+          "@types/react": "*",
+          "@types/react-dom": "*",
+          "react": "^16.8 || ^17.0 || ^18.0 || ^19.0 || ^19.0.0-rc",
+          "react-dom": "^16.8 || ^17.0 || ^18.0 || ^19.0 || ^19.0.0-rc"
+        },
+        "optionalPeers": ["@types/react", "@types/react-dom"]
+      },
+      "sha512-qgTkjNT1CfKMoP0rcasmlH2r1DAiYicWsDsufxl940sT2wHNEWWv6FMWIQXWhVdmC1d/HYfbhQx60KYyAtKxjg=="
+    ],
+
+    "@radix-ui/react-id": [
+      "@radix-ui/react-id@1.1.1",
+      "",
+      {
+        "dependencies": { "@radix-ui/react-use-layout-effect": "1.1.1" },
+        "peerDependencies": {
+          "@types/react": "*",
+          "react": "^16.8 || ^17.0 || ^18.0 || ^19.0 || ^19.0.0-rc"
+        },
+        "optionalPeers": ["@types/react"]
+      },
+      "sha512-kGkGegYIdQsOb4XjsfM97rXsiHaBwco+hFI66oO4s9LU+PLAC5oJ7khdOVFxkhsmlbpUqDAvXw11CluXP+jkHg=="
+    ],
+
+    "@radix-ui/react-label": [
+      "@radix-ui/react-label@2.1.7",
+      "",
+      {
+        "dependencies": { "@radix-ui/react-primitive": "2.1.3" },
+        "peerDependencies": {
+          "@types/react": "*",
+          "@types/react-dom": "*",
+          "react": "^16.8 || ^17.0 || ^18.0 || ^19.0 || ^19.0.0-rc",
+          "react-dom": "^16.8 || ^17.0 || ^18.0 || ^19.0 || ^19.0.0-rc"
+        },
+        "optionalPeers": ["@types/react", "@types/react-dom"]
+      },
+      "sha512-YT1GqPSL8kJn20djelMX7/cTRp/Y9w5IZHvfxQTVHrOqa2yMl7i/UfMqKRU5V7mEyKTrUVgJXhNQPVCG8PBLoQ=="
+    ],
+
+    "@radix-ui/react-menu": [
+      "@radix-ui/react-menu@2.1.16",
+      "",
+      {
+        "dependencies": {
+          "@radix-ui/primitive": "1.1.3",
+          "@radix-ui/react-collection": "1.1.7",
+          "@radix-ui/react-compose-refs": "1.1.2",
+          "@radix-ui/react-context": "1.1.2",
+          "@radix-ui/react-direction": "1.1.1",
+          "@radix-ui/react-dismissable-layer": "1.1.11",
+          "@radix-ui/react-focus-guards": "1.1.3",
+          "@radix-ui/react-focus-scope": "1.1.7",
+          "@radix-ui/react-id": "1.1.1",
+          "@radix-ui/react-popper": "1.2.8",
+          "@radix-ui/react-portal": "1.1.9",
+          "@radix-ui/react-presence": "1.1.5",
+          "@radix-ui/react-primitive": "2.1.3",
+          "@radix-ui/react-roving-focus": "1.1.11",
+          "@radix-ui/react-slot": "1.2.3",
+          "@radix-ui/react-use-callback-ref": "1.1.1",
+          "aria-hidden": "^1.2.4",
+          "react-remove-scroll": "^2.6.3"
+        },
+        "peerDependencies": {
+          "@types/react": "*",
+          "@types/react-dom": "*",
+          "react": "^16.8 || ^17.0 || ^18.0 || ^19.0 || ^19.0.0-rc",
+          "react-dom": "^16.8 || ^17.0 || ^18.0 || ^19.0 || ^19.0.0-rc"
+        },
+        "optionalPeers": ["@types/react", "@types/react-dom"]
+      },
+      "sha512-72F2T+PLlphrqLcAotYPp0uJMr5SjP5SL01wfEspJbru5Zs5vQaSHb4VB3ZMJPimgHHCHG7gMOeOB9H3Hdmtxg=="
+    ],
+
+    "@radix-ui/react-menubar": [
+      "@radix-ui/react-menubar@1.1.16",
+      "",
+      {
+        "dependencies": {
+          "@radix-ui/primitive": "1.1.3",
+          "@radix-ui/react-collection": "1.1.7",
+          "@radix-ui/react-compose-refs": "1.1.2",
+          "@radix-ui/react-context": "1.1.2",
+          "@radix-ui/react-direction": "1.1.1",
+          "@radix-ui/react-id": "1.1.1",
+          "@radix-ui/react-menu": "2.1.16",
+          "@radix-ui/react-primitive": "2.1.3",
+          "@radix-ui/react-roving-focus": "1.1.11",
+          "@radix-ui/react-use-controllable-state": "1.2.2"
+        },
+        "peerDependencies": {
+          "@types/react": "*",
+          "@types/react-dom": "*",
+          "react": "^16.8 || ^17.0 || ^18.0 || ^19.0 || ^19.0.0-rc",
+          "react-dom": "^16.8 || ^17.0 || ^18.0 || ^19.0 || ^19.0.0-rc"
+        },
+        "optionalPeers": ["@types/react", "@types/react-dom"]
+      },
+      "sha512-EB1FktTz5xRRi2Er974AUQZWg2yVBb1yjip38/lgwtCVRd3a+maUoGHN/xs9Yv8SY8QwbSEb+YrxGadVWbEutA=="
+    ],
+
+    "@radix-ui/react-navigation-menu": [
+      "@radix-ui/react-navigation-menu@1.2.14",
+      "",
+      {
+        "dependencies": {
+          "@radix-ui/primitive": "1.1.3",
+          "@radix-ui/react-collection": "1.1.7",
+          "@radix-ui/react-compose-refs": "1.1.2",
+          "@radix-ui/react-context": "1.1.2",
+          "@radix-ui/react-direction": "1.1.1",
+          "@radix-ui/react-dismissable-layer": "1.1.11",
+          "@radix-ui/react-id": "1.1.1",
+          "@radix-ui/react-presence": "1.1.5",
+          "@radix-ui/react-primitive": "2.1.3",
+          "@radix-ui/react-use-callback-ref": "1.1.1",
+          "@radix-ui/react-use-controllable-state": "1.2.2",
+          "@radix-ui/react-use-layout-effect": "1.1.1",
+          "@radix-ui/react-use-previous": "1.1.1",
+          "@radix-ui/react-visually-hidden": "1.2.3"
+        },
+        "peerDependencies": {
+          "@types/react": "*",
+          "@types/react-dom": "*",
+          "react": "^16.8 || ^17.0 || ^18.0 || ^19.0 || ^19.0.0-rc",
+          "react-dom": "^16.8 || ^17.0 || ^18.0 || ^19.0 || ^19.0.0-rc"
+        },
+        "optionalPeers": ["@types/react", "@types/react-dom"]
+      },
+      "sha512-YB9mTFQvCOAQMHU+C/jVl96WmuWeltyUEpRJJky51huhds5W2FQr1J8D/16sQlf0ozxkPK8uF3niQMdUwZPv5w=="
+    ],
+
+    "@radix-ui/react-one-time-password-field": [
+      "@radix-ui/react-one-time-password-field@0.1.8",
+      "",
+      {
+        "dependencies": {
+          "@radix-ui/number": "1.1.1",
+          "@radix-ui/primitive": "1.1.3",
+          "@radix-ui/react-collection": "1.1.7",
+          "@radix-ui/react-compose-refs": "1.1.2",
+          "@radix-ui/react-context": "1.1.2",
+          "@radix-ui/react-direction": "1.1.1",
+          "@radix-ui/react-primitive": "2.1.3",
+          "@radix-ui/react-roving-focus": "1.1.11",
+          "@radix-ui/react-use-controllable-state": "1.2.2",
+          "@radix-ui/react-use-effect-event": "0.0.2",
+          "@radix-ui/react-use-is-hydrated": "0.1.0",
+          "@radix-ui/react-use-layout-effect": "1.1.1"
+        },
+        "peerDependencies": {
+          "@types/react": "*",
+          "@types/react-dom": "*",
+          "react": "^16.8 || ^17.0 || ^18.0 || ^19.0 || ^19.0.0-rc",
+          "react-dom": "^16.8 || ^17.0 || ^18.0 || ^19.0 || ^19.0.0-rc"
+        },
+        "optionalPeers": ["@types/react", "@types/react-dom"]
+      },
+      "sha512-ycS4rbwURavDPVjCb5iS3aG4lURFDILi6sKI/WITUMZ13gMmn/xGjpLoqBAalhJaDk8I3UbCM5GzKHrnzwHbvg=="
+    ],
+
+    "@radix-ui/react-password-toggle-field": [
+      "@radix-ui/react-password-toggle-field@0.1.3",
+      "",
+      {
+        "dependencies": {
+          "@radix-ui/primitive": "1.1.3",
+          "@radix-ui/react-compose-refs": "1.1.2",
+          "@radix-ui/react-context": "1.1.2",
+          "@radix-ui/react-id": "1.1.1",
+          "@radix-ui/react-primitive": "2.1.3",
+          "@radix-ui/react-use-controllable-state": "1.2.2",
+          "@radix-ui/react-use-effect-event": "0.0.2",
+          "@radix-ui/react-use-is-hydrated": "0.1.0"
+        },
+        "peerDependencies": {
+          "@types/react": "*",
+          "@types/react-dom": "*",
+          "react": "^16.8 || ^17.0 || ^18.0 || ^19.0 || ^19.0.0-rc",
+          "react-dom": "^16.8 || ^17.0 || ^18.0 || ^19.0 || ^19.0.0-rc"
+        },
+        "optionalPeers": ["@types/react", "@types/react-dom"]
+      },
+      "sha512-/UuCrDBWravcaMix4TdT+qlNdVwOM1Nck9kWx/vafXsdfj1ChfhOdfi3cy9SGBpWgTXwYCuboT/oYpJy3clqfw=="
+    ],
+
+    "@radix-ui/react-popover": [
+      "@radix-ui/react-popover@1.1.15",
+      "",
+      {
+        "dependencies": {
+          "@radix-ui/primitive": "1.1.3",
+          "@radix-ui/react-compose-refs": "1.1.2",
+          "@radix-ui/react-context": "1.1.2",
+          "@radix-ui/react-dismissable-layer": "1.1.11",
+          "@radix-ui/react-focus-guards": "1.1.3",
+          "@radix-ui/react-focus-scope": "1.1.7",
+          "@radix-ui/react-id": "1.1.1",
+          "@radix-ui/react-popper": "1.2.8",
+          "@radix-ui/react-portal": "1.1.9",
+          "@radix-ui/react-presence": "1.1.5",
+          "@radix-ui/react-primitive": "2.1.3",
+          "@radix-ui/react-slot": "1.2.3",
+          "@radix-ui/react-use-controllable-state": "1.2.2",
+          "aria-hidden": "^1.2.4",
+          "react-remove-scroll": "^2.6.3"
+        },
+        "peerDependencies": {
+          "@types/react": "*",
+          "@types/react-dom": "*",
+          "react": "^16.8 || ^17.0 || ^18.0 || ^19.0 || ^19.0.0-rc",
+          "react-dom": "^16.8 || ^17.0 || ^18.0 || ^19.0 || ^19.0.0-rc"
+        },
+        "optionalPeers": ["@types/react", "@types/react-dom"]
+      },
+      "sha512-kr0X2+6Yy/vJzLYJUPCZEc8SfQcf+1COFoAqauJm74umQhta9M7lNJHP7QQS3vkvcGLQUbWpMzwrXYwrYztHKA=="
+    ],
+
+    "@radix-ui/react-popper": [
+      "@radix-ui/react-popper@1.2.8",
+      "",
+      {
+        "dependencies": {
+          "@floating-ui/react-dom": "^2.0.0",
+          "@radix-ui/react-arrow": "1.1.7",
+          "@radix-ui/react-compose-refs": "1.1.2",
+          "@radix-ui/react-context": "1.1.2",
+          "@radix-ui/react-primitive": "2.1.3",
+          "@radix-ui/react-use-callback-ref": "1.1.1",
+          "@radix-ui/react-use-layout-effect": "1.1.1",
+          "@radix-ui/react-use-rect": "1.1.1",
+          "@radix-ui/react-use-size": "1.1.1",
+          "@radix-ui/rect": "1.1.1"
+        },
+        "peerDependencies": {
+          "@types/react": "*",
+          "@types/react-dom": "*",
+          "react": "^16.8 || ^17.0 || ^18.0 || ^19.0 || ^19.0.0-rc",
+          "react-dom": "^16.8 || ^17.0 || ^18.0 || ^19.0 || ^19.0.0-rc"
+        },
+        "optionalPeers": ["@types/react", "@types/react-dom"]
+      },
+      "sha512-0NJQ4LFFUuWkE7Oxf0htBKS6zLkkjBH+hM1uk7Ng705ReR8m/uelduy1DBo0PyBXPKVnBA6YBlU94MBGXrSBCw=="
+    ],
+
+    "@radix-ui/react-portal": [
+      "@radix-ui/react-portal@1.1.9",
+      "",
+      {
+        "dependencies": {
+          "@radix-ui/react-primitive": "2.1.3",
+          "@radix-ui/react-use-layout-effect": "1.1.1"
+        },
+        "peerDependencies": {
+          "@types/react": "*",
+          "@types/react-dom": "*",
+          "react": "^16.8 || ^17.0 || ^18.0 || ^19.0 || ^19.0.0-rc",
+          "react-dom": "^16.8 || ^17.0 || ^18.0 || ^19.0 || ^19.0.0-rc"
+        },
+        "optionalPeers": ["@types/react", "@types/react-dom"]
+      },
+      "sha512-bpIxvq03if6UNwXZ+HTK71JLh4APvnXntDc6XOX8UVq4XQOVl7lwok0AvIl+b8zgCw3fSaVTZMpAPPagXbKmHQ=="
+    ],
+
+    "@radix-ui/react-presence": [
+      "@radix-ui/react-presence@1.1.5",
+      "",
+      {
+        "dependencies": {
+          "@radix-ui/react-compose-refs": "1.1.2",
+          "@radix-ui/react-use-layout-effect": "1.1.1"
+        },
+        "peerDependencies": {
+          "@types/react": "*",
+          "@types/react-dom": "*",
+          "react": "^16.8 || ^17.0 || ^18.0 || ^19.0 || ^19.0.0-rc",
+          "react-dom": "^16.8 || ^17.0 || ^18.0 || ^19.0 || ^19.0.0-rc"
+        },
+        "optionalPeers": ["@types/react", "@types/react-dom"]
+      },
+      "sha512-/jfEwNDdQVBCNvjkGit4h6pMOzq8bHkopq458dPt2lMjx+eBQUohZNG9A7DtO/O5ukSbxuaNGXMjHicgwy6rQQ=="
+    ],
+
+    "@radix-ui/react-primitive": [
+      "@radix-ui/react-primitive@2.1.3",
+      "",
+      {
+        "dependencies": { "@radix-ui/react-slot": "1.2.3" },
+        "peerDependencies": {
+          "@types/react": "*",
+          "@types/react-dom": "*",
+          "react": "^16.8 || ^17.0 || ^18.0 || ^19.0 || ^19.0.0-rc",
+          "react-dom": "^16.8 || ^17.0 || ^18.0 || ^19.0 || ^19.0.0-rc"
+        },
+        "optionalPeers": ["@types/react", "@types/react-dom"]
+      },
+      "sha512-m9gTwRkhy2lvCPe6QJp4d3G1TYEUHn/FzJUtq9MjH46an1wJU+GdoGC5VLof8RX8Ft/DlpshApkhswDLZzHIcQ=="
+    ],
+
+    "@radix-ui/react-progress": [
+      "@radix-ui/react-progress@1.1.7",
+      "",
+      {
+        "dependencies": {
+          "@radix-ui/react-context": "1.1.2",
+          "@radix-ui/react-primitive": "2.1.3"
+        },
+        "peerDependencies": {
+          "@types/react": "*",
+          "@types/react-dom": "*",
+          "react": "^16.8 || ^17.0 || ^18.0 || ^19.0 || ^19.0.0-rc",
+          "react-dom": "^16.8 || ^17.0 || ^18.0 || ^19.0 || ^19.0.0-rc"
+        },
+        "optionalPeers": ["@types/react", "@types/react-dom"]
+      },
+      "sha512-vPdg/tF6YC/ynuBIJlk1mm7Le0VgW6ub6J2UWnTQ7/D23KXcPI1qy+0vBkgKgd38RCMJavBXpB83HPNFMTb0Fg=="
+    ],
+
+    "@radix-ui/react-radio-group": [
+      "@radix-ui/react-radio-group@1.3.8",
+      "",
+      {
+        "dependencies": {
+          "@radix-ui/primitive": "1.1.3",
+          "@radix-ui/react-compose-refs": "1.1.2",
+          "@radix-ui/react-context": "1.1.2",
+          "@radix-ui/react-direction": "1.1.1",
+          "@radix-ui/react-presence": "1.1.5",
+          "@radix-ui/react-primitive": "2.1.3",
+          "@radix-ui/react-roving-focus": "1.1.11",
+          "@radix-ui/react-use-controllable-state": "1.2.2",
+          "@radix-ui/react-use-previous": "1.1.1",
+          "@radix-ui/react-use-size": "1.1.1"
+        },
+        "peerDependencies": {
+          "@types/react": "*",
+          "@types/react-dom": "*",
+          "react": "^16.8 || ^17.0 || ^18.0 || ^19.0 || ^19.0.0-rc",
+          "react-dom": "^16.8 || ^17.0 || ^18.0 || ^19.0 || ^19.0.0-rc"
+        },
+        "optionalPeers": ["@types/react", "@types/react-dom"]
+      },
+      "sha512-VBKYIYImA5zsxACdisNQ3BjCBfmbGH3kQlnFVqlWU4tXwjy7cGX8ta80BcrO+WJXIn5iBylEH3K6ZTlee//lgQ=="
+    ],
+
+    "@radix-ui/react-roving-focus": [
+      "@radix-ui/react-roving-focus@1.1.11",
+      "",
+      {
+        "dependencies": {
+          "@radix-ui/primitive": "1.1.3",
+          "@radix-ui/react-collection": "1.1.7",
+          "@radix-ui/react-compose-refs": "1.1.2",
+          "@radix-ui/react-context": "1.1.2",
+          "@radix-ui/react-direction": "1.1.1",
+          "@radix-ui/react-id": "1.1.1",
+          "@radix-ui/react-primitive": "2.1.3",
+          "@radix-ui/react-use-callback-ref": "1.1.1",
+          "@radix-ui/react-use-controllable-state": "1.2.2"
+        },
+        "peerDependencies": {
+          "@types/react": "*",
+          "@types/react-dom": "*",
+          "react": "^16.8 || ^17.0 || ^18.0 || ^19.0 || ^19.0.0-rc",
+          "react-dom": "^16.8 || ^17.0 || ^18.0 || ^19.0 || ^19.0.0-rc"
+        },
+        "optionalPeers": ["@types/react", "@types/react-dom"]
+      },
+      "sha512-7A6S9jSgm/S+7MdtNDSb+IU859vQqJ/QAtcYQcfFC6W8RS4IxIZDldLR0xqCFZ6DCyrQLjLPsxtTNch5jVA4lA=="
+    ],
+
+    "@radix-ui/react-scroll-area": [
+      "@radix-ui/react-scroll-area@1.2.10",
+      "",
+      {
+        "dependencies": {
+          "@radix-ui/number": "1.1.1",
+          "@radix-ui/primitive": "1.1.3",
+          "@radix-ui/react-compose-refs": "1.1.2",
+          "@radix-ui/react-context": "1.1.2",
+          "@radix-ui/react-direction": "1.1.1",
+          "@radix-ui/react-presence": "1.1.5",
+          "@radix-ui/react-primitive": "2.1.3",
+          "@radix-ui/react-use-callback-ref": "1.1.1",
+          "@radix-ui/react-use-layout-effect": "1.1.1"
+        },
+        "peerDependencies": {
+          "@types/react": "*",
+          "@types/react-dom": "*",
+          "react": "^16.8 || ^17.0 || ^18.0 || ^19.0 || ^19.0.0-rc",
+          "react-dom": "^16.8 || ^17.0 || ^18.0 || ^19.0 || ^19.0.0-rc"
+        },
+        "optionalPeers": ["@types/react", "@types/react-dom"]
+      },
+      "sha512-tAXIa1g3sM5CGpVT0uIbUx/U3Gs5N8T52IICuCtObaos1S8fzsrPXG5WObkQN3S6NVl6wKgPhAIiBGbWnvc97A=="
+    ],
+
+    "@radix-ui/react-select": [
+      "@radix-ui/react-select@2.2.6",
+      "",
+      {
+        "dependencies": {
+          "@radix-ui/number": "1.1.1",
+          "@radix-ui/primitive": "1.1.3",
+          "@radix-ui/react-collection": "1.1.7",
+          "@radix-ui/react-compose-refs": "1.1.2",
+          "@radix-ui/react-context": "1.1.2",
+          "@radix-ui/react-direction": "1.1.1",
+          "@radix-ui/react-dismissable-layer": "1.1.11",
+          "@radix-ui/react-focus-guards": "1.1.3",
+          "@radix-ui/react-focus-scope": "1.1.7",
+          "@radix-ui/react-id": "1.1.1",
+          "@radix-ui/react-popper": "1.2.8",
+          "@radix-ui/react-portal": "1.1.9",
+          "@radix-ui/react-primitive": "2.1.3",
+          "@radix-ui/react-slot": "1.2.3",
+          "@radix-ui/react-use-callback-ref": "1.1.1",
+          "@radix-ui/react-use-controllable-state": "1.2.2",
+          "@radix-ui/react-use-layout-effect": "1.1.1",
+          "@radix-ui/react-use-previous": "1.1.1",
+          "@radix-ui/react-visually-hidden": "1.2.3",
+          "aria-hidden": "^1.2.4",
+          "react-remove-scroll": "^2.6.3"
+        },
+        "peerDependencies": {
+          "@types/react": "*",
+          "@types/react-dom": "*",
+          "react": "^16.8 || ^17.0 || ^18.0 || ^19.0 || ^19.0.0-rc",
+          "react-dom": "^16.8 || ^17.0 || ^18.0 || ^19.0 || ^19.0.0-rc"
+        },
+        "optionalPeers": ["@types/react", "@types/react-dom"]
+      },
+      "sha512-I30RydO+bnn2PQztvo25tswPH+wFBjehVGtmagkU78yMdwTwVf12wnAOF+AeP8S2N8xD+5UPbGhkUfPyvT+mwQ=="
+    ],
+
+    "@radix-ui/react-separator": [
+      "@radix-ui/react-separator@1.1.7",
+      "",
+      {
+        "dependencies": { "@radix-ui/react-primitive": "2.1.3" },
+        "peerDependencies": {
+          "@types/react": "*",
+          "@types/react-dom": "*",
+          "react": "^16.8 || ^17.0 || ^18.0 || ^19.0 || ^19.0.0-rc",
+          "react-dom": "^16.8 || ^17.0 || ^18.0 || ^19.0 || ^19.0.0-rc"
+        },
+        "optionalPeers": ["@types/react", "@types/react-dom"]
+      },
+      "sha512-0HEb8R9E8A+jZjvmFCy/J4xhbXy3TV+9XSnGJ3KvTtjlIUy/YQ/p6UYZvi7YbeoeXdyU9+Y3scizK6hkY37baA=="
+    ],
+
+    "@radix-ui/react-slider": [
+      "@radix-ui/react-slider@1.3.6",
+      "",
+      {
+        "dependencies": {
+          "@radix-ui/number": "1.1.1",
+          "@radix-ui/primitive": "1.1.3",
+          "@radix-ui/react-collection": "1.1.7",
+          "@radix-ui/react-compose-refs": "1.1.2",
+          "@radix-ui/react-context": "1.1.2",
+          "@radix-ui/react-direction": "1.1.1",
+          "@radix-ui/react-primitive": "2.1.3",
+          "@radix-ui/react-use-controllable-state": "1.2.2",
+          "@radix-ui/react-use-layout-effect": "1.1.1",
+          "@radix-ui/react-use-previous": "1.1.1",
+          "@radix-ui/react-use-size": "1.1.1"
+        },
+        "peerDependencies": {
+          "@types/react": "*",
+          "@types/react-dom": "*",
+          "react": "^16.8 || ^17.0 || ^18.0 || ^19.0 || ^19.0.0-rc",
+          "react-dom": "^16.8 || ^17.0 || ^18.0 || ^19.0 || ^19.0.0-rc"
+        },
+        "optionalPeers": ["@types/react", "@types/react-dom"]
+      },
+      "sha512-JPYb1GuM1bxfjMRlNLE+BcmBC8onfCi60Blk7OBqi2MLTFdS+8401U4uFjnwkOr49BLmXxLC6JHkvAsx5OJvHw=="
+    ],
+
+    "@radix-ui/react-slot": [
+      "@radix-ui/react-slot@1.2.4",
+      "",
+      {
+        "dependencies": { "@radix-ui/react-compose-refs": "1.1.2" },
+        "peerDependencies": {
+          "@types/react": "*",
+          "react": "^16.8 || ^17.0 || ^18.0 || ^19.0 || ^19.0.0-rc"
+        }
+      },
+      ""
+    ],
+
+    "@radix-ui/react-switch": [
+      "@radix-ui/react-switch@1.2.6",
+      "",
+      {
+        "dependencies": {
+          "@radix-ui/primitive": "1.1.3",
+          "@radix-ui/react-compose-refs": "1.1.2",
+          "@radix-ui/react-context": "1.1.2",
+          "@radix-ui/react-primitive": "2.1.3",
+          "@radix-ui/react-use-controllable-state": "1.2.2",
+          "@radix-ui/react-use-previous": "1.1.1",
+          "@radix-ui/react-use-size": "1.1.1"
+        },
+        "peerDependencies": {
+          "@types/react": "*",
+          "@types/react-dom": "*",
+          "react": "^16.8 || ^17.0 || ^18.0 || ^19.0 || ^19.0.0-rc",
+          "react-dom": "^16.8 || ^17.0 || ^18.0 || ^19.0 || ^19.0.0-rc"
+        },
+        "optionalPeers": ["@types/react", "@types/react-dom"]
+      },
+      "sha512-bByzr1+ep1zk4VubeEVViV592vu2lHE2BZY5OnzehZqOOgogN80+mNtCqPkhn2gklJqOpxWgPoYTSnhBCqpOXQ=="
+    ],
+
+    "@radix-ui/react-tabs": [
+      "@radix-ui/react-tabs@1.1.13",
+      "",
+      {
+        "dependencies": {
+          "@radix-ui/primitive": "1.1.3",
+          "@radix-ui/react-context": "1.1.2",
+          "@radix-ui/react-direction": "1.1.1",
+          "@radix-ui/react-id": "1.1.1",
+          "@radix-ui/react-presence": "1.1.5",
+          "@radix-ui/react-primitive": "2.1.3",
+          "@radix-ui/react-roving-focus": "1.1.11",
+          "@radix-ui/react-use-controllable-state": "1.2.2"
+        },
+        "peerDependencies": {
+          "@types/react": "*",
+          "@types/react-dom": "*",
+          "react": "^16.8 || ^17.0 || ^18.0 || ^19.0 || ^19.0.0-rc",
+          "react-dom": "^16.8 || ^17.0 || ^18.0 || ^19.0 || ^19.0.0-rc"
+        },
+        "optionalPeers": ["@types/react", "@types/react-dom"]
+      },
+      "sha512-7xdcatg7/U+7+Udyoj2zodtI9H/IIopqo+YOIcZOq1nJwXWBZ9p8xiu5llXlekDbZkca79a/fozEYQXIA4sW6A=="
+    ],
+
+    "@radix-ui/react-toast": [
+      "@radix-ui/react-toast@1.2.15",
+      "",
+      {
+        "dependencies": {
+          "@radix-ui/primitive": "1.1.3",
+          "@radix-ui/react-collection": "1.1.7",
+          "@radix-ui/react-compose-refs": "1.1.2",
+          "@radix-ui/react-context": "1.1.2",
+          "@radix-ui/react-dismissable-layer": "1.1.11",
+          "@radix-ui/react-portal": "1.1.9",
+          "@radix-ui/react-presence": "1.1.5",
+          "@radix-ui/react-primitive": "2.1.3",
+          "@radix-ui/react-use-callback-ref": "1.1.1",
+          "@radix-ui/react-use-controllable-state": "1.2.2",
+          "@radix-ui/react-use-layout-effect": "1.1.1",
+          "@radix-ui/react-visually-hidden": "1.2.3"
+        },
+        "peerDependencies": {
+          "@types/react": "*",
+          "@types/react-dom": "*",
+          "react": "^16.8 || ^17.0 || ^18.0 || ^19.0 || ^19.0.0-rc",
+          "react-dom": "^16.8 || ^17.0 || ^18.0 || ^19.0 || ^19.0.0-rc"
+        },
+        "optionalPeers": ["@types/react", "@types/react-dom"]
+      },
+      "sha512-3OSz3TacUWy4WtOXV38DggwxoqJK4+eDkNMl5Z/MJZaoUPaP4/9lf81xXMe1I2ReTAptverZUpbPY4wWwWyL5g=="
+    ],
+
+    "@radix-ui/react-toggle": [
+      "@radix-ui/react-toggle@1.1.10",
+      "",
+      {
+        "dependencies": {
+          "@radix-ui/primitive": "1.1.3",
+          "@radix-ui/react-primitive": "2.1.3",
+          "@radix-ui/react-use-controllable-state": "1.2.2"
+        },
+        "peerDependencies": {
+          "@types/react": "*",
+          "@types/react-dom": "*",
+          "react": "^16.8 || ^17.0 || ^18.0 || ^19.0 || ^19.0.0-rc",
+          "react-dom": "^16.8 || ^17.0 || ^18.0 || ^19.0 || ^19.0.0-rc"
+        },
+        "optionalPeers": ["@types/react", "@types/react-dom"]
+      },
+      "sha512-lS1odchhFTeZv3xwHH31YPObmJn8gOg7Lq12inrr0+BH/l3Tsq32VfjqH1oh80ARM3mlkfMic15n0kg4sD1poQ=="
+    ],
+
+    "@radix-ui/react-toggle-group": [
+      "@radix-ui/react-toggle-group@1.1.11",
+      "",
+      {
+        "dependencies": {
+          "@radix-ui/primitive": "1.1.3",
+          "@radix-ui/react-context": "1.1.2",
+          "@radix-ui/react-direction": "1.1.1",
+          "@radix-ui/react-primitive": "2.1.3",
+          "@radix-ui/react-roving-focus": "1.1.11",
+          "@radix-ui/react-toggle": "1.1.10",
+          "@radix-ui/react-use-controllable-state": "1.2.2"
+        },
+        "peerDependencies": {
+          "@types/react": "*",
+          "@types/react-dom": "*",
+          "react": "^16.8 || ^17.0 || ^18.0 || ^19.0 || ^19.0.0-rc",
+          "react-dom": "^16.8 || ^17.0 || ^18.0 || ^19.0 || ^19.0.0-rc"
+        },
+        "optionalPeers": ["@types/react", "@types/react-dom"]
+      },
+      "sha512-5umnS0T8JQzQT6HbPyO7Hh9dgd82NmS36DQr+X/YJ9ctFNCiiQd6IJAYYZ33LUwm8M+taCz5t2ui29fHZc4Y6Q=="
+    ],
+
+    "@radix-ui/react-toolbar": [
+      "@radix-ui/react-toolbar@1.1.11",
+      "",
+      {
+        "dependencies": {
+          "@radix-ui/primitive": "1.1.3",
+          "@radix-ui/react-context": "1.1.2",
+          "@radix-ui/react-direction": "1.1.1",
+          "@radix-ui/react-primitive": "2.1.3",
+          "@radix-ui/react-roving-focus": "1.1.11",
+          "@radix-ui/react-separator": "1.1.7",
+          "@radix-ui/react-toggle-group": "1.1.11"
+        },
+        "peerDependencies": {
+          "@types/react": "*",
+          "@types/react-dom": "*",
+          "react": "^16.8 || ^17.0 || ^18.0 || ^19.0 || ^19.0.0-rc",
+          "react-dom": "^16.8 || ^17.0 || ^18.0 || ^19.0 || ^19.0.0-rc"
+        },
+        "optionalPeers": ["@types/react", "@types/react-dom"]
+      },
+      "sha512-4ol06/1bLoFu1nwUqzdD4Y5RZ9oDdKeiHIsntug54Hcr1pgaHiPqHFEaXI1IFP/EsOfROQZ8Mig9VTIRza6Tjg=="
+    ],
+
+    "@radix-ui/react-tooltip": [
+      "@radix-ui/react-tooltip@1.2.8",
+      "",
+      {
+        "dependencies": {
+          "@radix-ui/primitive": "1.1.3",
+          "@radix-ui/react-compose-refs": "1.1.2",
+          "@radix-ui/react-context": "1.1.2",
+          "@radix-ui/react-dismissable-layer": "1.1.11",
+          "@radix-ui/react-id": "1.1.1",
+          "@radix-ui/react-popper": "1.2.8",
+          "@radix-ui/react-portal": "1.1.9",
+          "@radix-ui/react-presence": "1.1.5",
+          "@radix-ui/react-primitive": "2.1.3",
+          "@radix-ui/react-slot": "1.2.3",
+          "@radix-ui/react-use-controllable-state": "1.2.2",
+          "@radix-ui/react-visually-hidden": "1.2.3"
+        },
+        "peerDependencies": {
+          "@types/react": "*",
+          "@types/react-dom": "*",
+          "react": "^16.8 || ^17.0 || ^18.0 || ^19.0 || ^19.0.0-rc",
+          "react-dom": "^16.8 || ^17.0 || ^18.0 || ^19.0 || ^19.0.0-rc"
+        },
+        "optionalPeers": ["@types/react", "@types/react-dom"]
+      },
+      "sha512-tY7sVt1yL9ozIxvmbtN5qtmH2krXcBCfjEiCgKGLqunJHvgvZG2Pcl2oQ3kbcZARb1BGEHdkLzcYGO8ynVlieg=="
+    ],
+
+    "@radix-ui/react-use-callback-ref": [
+      "@radix-ui/react-use-callback-ref@1.1.1",
+      "",
+      {
+        "peerDependencies": {
+          "@types/react": "*",
+          "react": "^16.8 || ^17.0 || ^18.0 || ^19.0 || ^19.0.0-rc"
+        },
+        "optionalPeers": ["@types/react"]
+      },
+      "sha512-FkBMwD+qbGQeMu1cOHnuGB6x4yzPjho8ap5WtbEJ26umhgqVXbhekKUQO+hZEL1vU92a3wHwdp0HAcqAUF5iDg=="
+    ],
+
+    "@radix-ui/react-use-controllable-state": [
+      "@radix-ui/react-use-controllable-state@1.2.2",
+      "",
+      {
+        "dependencies": {
+          "@radix-ui/react-use-effect-event": "0.0.2",
+          "@radix-ui/react-use-layout-effect": "1.1.1"
+        },
+        "peerDependencies": {
+          "@types/react": "*",
+          "react": "^16.8 || ^17.0 || ^18.0 || ^19.0 || ^19.0.0-rc"
+        },
+        "optionalPeers": ["@types/react"]
+      },
+      "sha512-BjasUjixPFdS+NKkypcyyN5Pmg83Olst0+c6vGov0diwTEo6mgdqVR6hxcEgFuh4QrAs7Rc+9KuGJ9TVCj0Zzg=="
+    ],
+
+    "@radix-ui/react-use-effect-event": [
+      "@radix-ui/react-use-effect-event@0.0.2",
+      "",
+      {
+        "dependencies": { "@radix-ui/react-use-layout-effect": "1.1.1" },
+        "peerDependencies": {
+          "@types/react": "*",
+          "react": "^16.8 || ^17.0 || ^18.0 || ^19.0 || ^19.0.0-rc"
+        },
+        "optionalPeers": ["@types/react"]
+      },
+      "sha512-Qp8WbZOBe+blgpuUT+lw2xheLP8q0oatc9UpmiemEICxGvFLYmHm9QowVZGHtJlGbS6A6yJ3iViad/2cVjnOiA=="
+    ],
+
+    "@radix-ui/react-use-escape-keydown": [
+      "@radix-ui/react-use-escape-keydown@1.1.1",
+      "",
+      {
+        "dependencies": { "@radix-ui/react-use-callback-ref": "1.1.1" },
+        "peerDependencies": {
+          "@types/react": "*",
+          "react": "^16.8 || ^17.0 || ^18.0 || ^19.0 || ^19.0.0-rc"
+        },
+        "optionalPeers": ["@types/react"]
+      },
+      "sha512-Il0+boE7w/XebUHyBjroE+DbByORGR9KKmITzbR7MyQ4akpORYP/ZmbhAr0DG7RmmBqoOnZdy2QlvajJ2QA59g=="
+    ],
+
+    "@radix-ui/react-use-is-hydrated": [
+      "@radix-ui/react-use-is-hydrated@0.1.0",
+      "",
+      {
+        "dependencies": { "use-sync-external-store": "^1.5.0" },
+        "peerDependencies": {
+          "@types/react": "*",
+          "react": "^16.8 || ^17.0 || ^18.0 || ^19.0 || ^19.0.0-rc"
+        },
+        "optionalPeers": ["@types/react"]
+      },
+      "sha512-U+UORVEq+cTnRIaostJv9AGdV3G6Y+zbVd+12e18jQ5A3c0xL03IhnHuiU4UV69wolOQp5GfR58NW/EgdQhwOA=="
+    ],
+
+    "@radix-ui/react-use-layout-effect": [
+      "@radix-ui/react-use-layout-effect@1.1.1",
+      "",
+      {
+        "peerDependencies": {
+          "@types/react": "*",
+          "react": "^16.8 || ^17.0 || ^18.0 || ^19.0 || ^19.0.0-rc"
+        },
+        "optionalPeers": ["@types/react"]
+      },
+      "sha512-RbJRS4UWQFkzHTTwVymMTUv8EqYhOp8dOOviLj2ugtTiXRaRQS7GLGxZTLL1jWhMeoSCf5zmcZkqTl9IiYfXcQ=="
+    ],
+
+    "@radix-ui/react-use-previous": [
+      "@radix-ui/react-use-previous@1.1.1",
+      "",
+      {
+        "peerDependencies": {
+          "@types/react": "*",
+          "react": "^16.8 || ^17.0 || ^18.0 || ^19.0 || ^19.0.0-rc"
+        },
+        "optionalPeers": ["@types/react"]
+      },
+      "sha512-2dHfToCj/pzca2Ck724OZ5L0EVrr3eHRNsG/b3xQJLA2hZpVCS99bLAX+hm1IHXDEnzU6by5z/5MIY794/a8NQ=="
+    ],
+
+    "@radix-ui/react-use-rect": [
+      "@radix-ui/react-use-rect@1.1.1",
+      "",
+      {
+        "dependencies": { "@radix-ui/rect": "1.1.1" },
+        "peerDependencies": {
+          "@types/react": "*",
+          "react": "^16.8 || ^17.0 || ^18.0 || ^19.0 || ^19.0.0-rc"
+        },
+        "optionalPeers": ["@types/react"]
+      },
+      "sha512-QTYuDesS0VtuHNNvMh+CjlKJ4LJickCMUAqjlE3+j8w+RlRpwyX3apEQKGFzbZGdo7XNG1tXa+bQqIE7HIXT2w=="
+    ],
+
+    "@radix-ui/react-use-size": [
+      "@radix-ui/react-use-size@1.1.1",
+      "",
+      {
+        "dependencies": { "@radix-ui/react-use-layout-effect": "1.1.1" },
+        "peerDependencies": {
+          "@types/react": "*",
+          "react": "^16.8 || ^17.0 || ^18.0 || ^19.0 || ^19.0.0-rc"
+        },
+        "optionalPeers": ["@types/react"]
+      },
+      "sha512-ewrXRDTAqAXlkl6t/fkXWNAhFX9I+CkKlw6zjEwk86RSPKwZr3xpBRso655aqYafwtnbpHLj6toFzmd6xdVptQ=="
+    ],
+
+    "@radix-ui/react-visually-hidden": [
+      "@radix-ui/react-visually-hidden@1.2.3",
+      "",
+      {
+        "dependencies": { "@radix-ui/react-primitive": "2.1.3" },
+        "peerDependencies": {
+          "@types/react": "*",
+          "@types/react-dom": "*",
+          "react": "^16.8 || ^17.0 || ^18.0 || ^19.0 || ^19.0.0-rc",
+          "react-dom": "^16.8 || ^17.0 || ^18.0 || ^19.0 || ^19.0.0-rc"
+        },
+        "optionalPeers": ["@types/react", "@types/react-dom"]
+      },
+      "sha512-pzJq12tEaaIhqjbzpCuv/OypJY/BPavOofm+dbab+MHLajy277+1lLm6JFcGgF5eskJ6mquGirhXY2GD/8u8Ug=="
+    ],
+
+    "@radix-ui/rect": [
+      "@radix-ui/rect@1.1.1",
+      "",
+      {},
+      "sha512-HPwpGIzkl28mWyZqG52jiqDJ12waP11Pa1lGoiyUkIEuMLBP0oeK/C89esbXrxsky5we7dfd8U58nm0SgAWpVw=="
+    ],
+
+    "@remixicon/react": [
+      "@remixicon/react@4.7.0",
+      "",
+      { "peerDependencies": { "react": ">=18.2.0" } },
+      ""
+    ],
+
+    "@shikijs/core": [
+      "@shikijs/core@3.15.0",
+      "",
+      {
+        "dependencies": {
+          "@shikijs/types": "3.15.0",
+          "@shikijs/vscode-textmate": "^10.0.2",
+          "@types/hast": "^3.0.4",
+          "hast-util-to-html": "^9.0.5"
+        }
+      },
+      ""
+    ],
+
+    "@shikijs/engine-javascript": [
+      "@shikijs/engine-javascript@3.15.0",
+      "",
+      {
+        "dependencies": {
+          "@shikijs/types": "3.15.0",
+          "@shikijs/vscode-textmate": "^10.0.2",
+          "oniguruma-to-es": "^4.3.3"
+        }
+      },
+      ""
+    ],
+
+    "@shikijs/engine-oniguruma": [
+      "@shikijs/engine-oniguruma@3.15.0",
+      "",
+      {
+        "dependencies": {
+          "@shikijs/types": "3.15.0",
+          "@shikijs/vscode-textmate": "^10.0.2"
+        }
+      },
+      ""
+    ],
+
+    "@shikijs/langs": [
+      "@shikijs/langs@3.15.0",
+      "",
+      { "dependencies": { "@shikijs/types": "3.15.0" } },
+      ""
+    ],
+
+    "@shikijs/themes": [
+      "@shikijs/themes@3.15.0",
+      "",
+      { "dependencies": { "@shikijs/types": "3.15.0" } },
+      ""
+    ],
+
+    "@shikijs/types": [
+      "@shikijs/types@3.15.0",
+      "",
+      {
+        "dependencies": {
+          "@shikijs/vscode-textmate": "^10.0.2",
+          "@types/hast": "^3.0.4"
+        }
+      },
+      ""
+    ],
 
     "@shikijs/vscode-textmate": ["@shikijs/vscode-textmate@10.0.2", "", {}, ""],
 
-    "@standard-schema/spec": ["@standard-schema/spec@1.0.0", "", {}, "sha512-m2bOd0f2RT9k8QJx1JN85cZYyH1RqFBdlwtkSlf4tBDYLCiiZnv1fIIwacK6cqwXavOydf0NPToMQgpKq+dVlA=="],
-
-    "@swc/helpers": ["@swc/helpers@0.5.15", "", { "dependencies": { "tslib": "^2.8.0" } }, ""],
-
-<<<<<<< HEAD
-    "@tailwindcss/node": ["@tailwindcss/node@4.1.16", "", { "dependencies": { "@jridgewell/remapping": "^2.3.4", "enhanced-resolve": "^5.18.3", "jiti": "^2.6.1", "lightningcss": "1.30.2", "magic-string": "^0.30.19", "source-map-js": "^1.2.1", "tailwindcss": "4.1.16" } }, ""],
-
-    "@tailwindcss/oxide": ["@tailwindcss/oxide@4.1.16", "", { "optionalDependencies": { "@tailwindcss/oxide-linux-x64-gnu": "4.1.16", "@tailwindcss/oxide-linux-x64-musl": "4.1.16" } }, ""],
-
-    "@tailwindcss/oxide-linux-x64-gnu": ["@tailwindcss/oxide-linux-x64-gnu@4.1.16", "", { "os": "linux", "cpu": "x64" }, ""],
-
-    "@tailwindcss/oxide-linux-x64-musl": ["@tailwindcss/oxide-linux-x64-musl@4.1.16", "", { "os": "linux", "cpu": "x64" }, ""],
-
-    "@tailwindcss/postcss": ["@tailwindcss/postcss@4.1.16", "", { "dependencies": { "@alloc/quick-lru": "^5.2.0", "@tailwindcss/node": "4.1.16", "@tailwindcss/oxide": "4.1.16", "postcss": "^8.4.41", "tailwindcss": "4.1.16" } }, ""],
-
-    "@trpc/server": ["@trpc/server@11.7.1", "", { "peerDependencies": { "typescript": ">=5.7.2" } }, ""],
-
-    "@tweenjs/tween.js": ["@tweenjs/tween.js@23.1.3", "", {}, "sha512-vJmvvwFxYuGnF2axRtPYocag6Clbb5YS7kLL+SO/TeVFzHqDIWrNKYtcsPMibjDx9O+bu+psAy9NKfWklassUA=="],
-
-    "@types/bun": ["@types/bun@1.3.1", "", { "dependencies": { "bun-types": "1.3.1" } }, "sha512-4jNMk2/K9YJtfqwoAa28c8wK+T7nvJFOjxI4h/7sORWcypRNxBpr+TPNaCfVWq70tLCJsqoFwcf0oI0JU/fvMQ=="],
-
-    "@types/conventional-commits-parser": ["@types/conventional-commits-parser@5.0.2", "", { "dependencies": { "@types/node": "*" } }, ""],
-=======
-    "@tailwindcss/node": ["@tailwindcss/node@4.1.17", "", { "dependencies": { "@jridgewell/remapping": "^2.3.4", "enhanced-resolve": "^5.18.3", "jiti": "^2.6.1", "lightningcss": "1.30.2", "magic-string": "^0.30.21", "source-map-js": "^1.2.1", "tailwindcss": "4.1.17" } }, "sha512-csIkHIgLb3JisEFQ0vxr2Y57GUNYh447C8xzwj89U/8fdW8LhProdxvnVH6U8M2Y73QKiTIH+LWbK3V2BBZsAg=="],
-
-    "@tailwindcss/oxide": ["@tailwindcss/oxide@4.1.17", "", { "optionalDependencies": { "@tailwindcss/oxide-android-arm64": "4.1.17", "@tailwindcss/oxide-darwin-arm64": "4.1.17", "@tailwindcss/oxide-darwin-x64": "4.1.17", "@tailwindcss/oxide-freebsd-x64": "4.1.17", "@tailwindcss/oxide-linux-arm-gnueabihf": "4.1.17", "@tailwindcss/oxide-linux-arm64-gnu": "4.1.17", "@tailwindcss/oxide-linux-arm64-musl": "4.1.17", "@tailwindcss/oxide-linux-x64-gnu": "4.1.17", "@tailwindcss/oxide-linux-x64-musl": "4.1.17", "@tailwindcss/oxide-wasm32-wasi": "4.1.17", "@tailwindcss/oxide-win32-arm64-msvc": "4.1.17", "@tailwindcss/oxide-win32-x64-msvc": "4.1.17" } }, "sha512-F0F7d01fmkQhsTjXezGBLdrl1KresJTcI3DB8EkScCldyKp3Msz4hub4uyYaVnk88BAS1g5DQjjF6F5qczheLA=="],
-
-    "@tailwindcss/oxide-android-arm64": ["@tailwindcss/oxide-android-arm64@4.1.17", "", { "os": "android", "cpu": "arm64" }, "sha512-BMqpkJHgOZ5z78qqiGE6ZIRExyaHyuxjgrJ6eBO5+hfrfGkuya0lYfw8fRHG77gdTjWkNWEEm+qeG2cDMxArLQ=="],
-
-    "@tailwindcss/oxide-darwin-arm64": ["@tailwindcss/oxide-darwin-arm64@4.1.17", "", { "os": "darwin", "cpu": "arm64" }, "sha512-EquyumkQweUBNk1zGEU/wfZo2qkp/nQKRZM8bUYO0J+Lums5+wl2CcG1f9BgAjn/u9pJzdYddHWBiFXJTcxmOg=="],
-
-    "@tailwindcss/oxide-darwin-x64": ["@tailwindcss/oxide-darwin-x64@4.1.17", "", { "os": "darwin", "cpu": "x64" }, "sha512-gdhEPLzke2Pog8s12oADwYu0IAw04Y2tlmgVzIN0+046ytcgx8uZmCzEg4VcQh+AHKiS7xaL8kGo/QTiNEGRog=="],
-
-    "@tailwindcss/oxide-freebsd-x64": ["@tailwindcss/oxide-freebsd-x64@4.1.17", "", { "os": "freebsd", "cpu": "x64" }, "sha512-hxGS81KskMxML9DXsaXT1H0DyA+ZBIbyG/sSAjWNe2EDl7TkPOBI42GBV3u38itzGUOmFfCzk1iAjDXds8Oh0g=="],
-
-    "@tailwindcss/oxide-linux-arm-gnueabihf": ["@tailwindcss/oxide-linux-arm-gnueabihf@4.1.17", "", { "os": "linux", "cpu": "arm" }, "sha512-k7jWk5E3ldAdw0cNglhjSgv501u7yrMf8oeZ0cElhxU6Y2o7f8yqelOp3fhf7evjIS6ujTI3U8pKUXV2I4iXHQ=="],
-
-    "@tailwindcss/oxide-linux-arm64-gnu": ["@tailwindcss/oxide-linux-arm64-gnu@4.1.17", "", { "os": "linux", "cpu": "arm64" }, "sha512-HVDOm/mxK6+TbARwdW17WrgDYEGzmoYayrCgmLEw7FxTPLcp/glBisuyWkFz/jb7ZfiAXAXUACfyItn+nTgsdQ=="],
-
-    "@tailwindcss/oxide-linux-arm64-musl": ["@tailwindcss/oxide-linux-arm64-musl@4.1.17", "", { "os": "linux", "cpu": "arm64" }, "sha512-HvZLfGr42i5anKtIeQzxdkw/wPqIbpeZqe7vd3V9vI3RQxe3xU1fLjss0TjyhxWcBaipk7NYwSrwTwK1hJARMg=="],
-
-    "@tailwindcss/oxide-linux-x64-gnu": ["@tailwindcss/oxide-linux-x64-gnu@4.1.17", "", { "os": "linux", "cpu": "x64" }, "sha512-M3XZuORCGB7VPOEDH+nzpJ21XPvK5PyjlkSFkFziNHGLc5d6g3di2McAAblmaSUNl8IOmzYwLx9NsE7bplNkwQ=="],
-
-    "@tailwindcss/oxide-linux-x64-musl": ["@tailwindcss/oxide-linux-x64-musl@4.1.17", "", { "os": "linux", "cpu": "x64" }, "sha512-k7f+pf9eXLEey4pBlw+8dgfJHY4PZ5qOUFDyNf7SI6lHjQ9Zt7+NcscjpwdCEbYi6FI5c2KDTDWyf2iHcCSyyQ=="],
-
-    "@tailwindcss/oxide-wasm32-wasi": ["@tailwindcss/oxide-wasm32-wasi@4.1.17", "", { "dependencies": { "@emnapi/core": "^1.6.0", "@emnapi/runtime": "^1.6.0", "@emnapi/wasi-threads": "^1.1.0", "@napi-rs/wasm-runtime": "^1.0.7", "@tybys/wasm-util": "^0.10.1", "tslib": "^2.4.0" }, "cpu": "none" }, "sha512-cEytGqSSoy7zK4JRWiTCx43FsKP/zGr0CsuMawhH67ONlH+T79VteQeJQRO/X7L0juEUA8ZyuYikcRBf0vsxhg=="],
-
-    "@tailwindcss/oxide-win32-arm64-msvc": ["@tailwindcss/oxide-win32-arm64-msvc@4.1.17", "", { "os": "win32", "cpu": "arm64" }, "sha512-JU5AHr7gKbZlOGvMdb4722/0aYbU+tN6lv1kONx0JK2cGsh7g148zVWLM0IKR3NeKLv+L90chBVYcJ8uJWbC9A=="],
-
-    "@tailwindcss/oxide-win32-x64-msvc": ["@tailwindcss/oxide-win32-x64-msvc@4.1.17", "", { "os": "win32", "cpu": "x64" }, "sha512-SKWM4waLuqx0IH+FMDUw6R66Hu4OuTALFgnleKbqhgGU30DY20NORZMZUKgLRjQXNN2TLzKvh48QXTig4h4bGw=="],
-
-    "@tailwindcss/postcss": ["@tailwindcss/postcss@4.1.17", "", { "dependencies": { "@alloc/quick-lru": "^5.2.0", "@tailwindcss/node": "4.1.17", "@tailwindcss/oxide": "4.1.17", "postcss": "^8.4.41", "tailwindcss": "4.1.17" } }, "sha512-+nKl9N9mN5uJ+M7dBOOCzINw94MPstNR/GtIhz1fpZysxL/4a+No64jCBD6CPN+bIHWFx3KWuu8XJRrj/572Dw=="],
->>>>>>> f1a71899
-
-    "@types/hast": ["@types/hast@3.0.4", "", { "dependencies": { "@types/unist": "*" } }, ""],
-
-<<<<<<< HEAD
-    "@types/mdast": ["@types/mdast@4.0.4", "", { "dependencies": { "@types/unist": "*" } }, ""],
-=======
-    "@tweenjs/tween.js": ["@tweenjs/tween.js@23.1.3", "", {}, "sha512-vJmvvwFxYuGnF2axRtPYocag6Clbb5YS7kLL+SO/TeVFzHqDIWrNKYtcsPMibjDx9O+bu+psAy9NKfWklassUA=="],
-
-    "@types/bun": ["@types/bun@1.3.1", "", { "dependencies": { "bun-types": "1.3.1" } }, "sha512-4jNMk2/K9YJtfqwoAa28c8wK+T7nvJFOjxI4h/7sORWcypRNxBpr+TPNaCfVWq70tLCJsqoFwcf0oI0JU/fvMQ=="],
->>>>>>> f1a71899
-
-    "@types/node": ["@types/node@20.19.24", "", { "dependencies": { "undici-types": "~6.21.0" } }, ""],
-
-    "@types/prismjs": ["@types/prismjs@1.26.5", "", {}, "sha512-AUZTa7hQ2KY5L7AmtSiqxlhWxb4ina0yd8hNbl4TWuqnv/pFP0nDMb3YrfSBf4hJVGLh2YEIBfKaBW/9UEl6IQ=="],
-
-    "@types/react": ["@types/react@19.2.2", "", { "dependencies": { "csstype": "^3.0.2" } }, ""],
-
-    "@types/react-dom": ["@types/react-dom@19.2.2", "", { "peerDependencies": { "@types/react": "^19.2.0" } }, ""],
-
-    "@types/stats.js": ["@types/stats.js@0.17.4", "", {}, "sha512-jIBvWWShCvlBqBNIZt0KAshWpvSjhkwkEu4ZUcASoAvhmrgAUI2t1dXrjSL4xXVLB4FznPrIsX3nKXFl/Dt4vA=="],
-
-    "@types/three": ["@types/three@0.181.0", "", { "dependencies": { "@dimforge/rapier3d-compat": "~0.12.0", "@tweenjs/tween.js": "~23.1.3", "@types/stats.js": "*", "@types/webxr": "*", "@webgpu/types": "*", "fflate": "~0.8.2", "meshoptimizer": "~0.22.0" } }, "sha512-MLF1ks8yRM2k71D7RprFpDb9DOX0p22DbdPqT/uAkc6AtQXjxWCVDjCy23G9t1o8HcQPk7woD2NIyiaWcWPYmA=="],
-
-<<<<<<< HEAD
-    "@types/unist": ["@types/unist@3.0.3", "", {}, ""],
-=======
-    "@types/react-dom": ["@types/react-dom@19.2.3", "", { "peerDependencies": { "@types/react": "^19.2.0" } }, "sha512-jp2L/eY6fn+KgVVQAOqYItbF0VY/YApe5Mz2F0aykSO8gx31bYCZyvSeYxCHKvzHG5eZjc+zyaS5BrBWya2+kQ=="],
-
-    "@types/stats.js": ["@types/stats.js@0.17.4", "", {}, "sha512-jIBvWWShCvlBqBNIZt0KAshWpvSjhkwkEu4ZUcASoAvhmrgAUI2t1dXrjSL4xXVLB4FznPrIsX3nKXFl/Dt4vA=="],
-
-    "@types/three": ["@types/three@0.181.0", "", { "dependencies": { "@dimforge/rapier3d-compat": "~0.12.0", "@tweenjs/tween.js": "~23.1.3", "@types/stats.js": "*", "@types/webxr": "*", "@webgpu/types": "*", "fflate": "~0.8.2", "meshoptimizer": "~0.22.0" } }, "sha512-MLF1ks8yRM2k71D7RprFpDb9DOX0p22DbdPqT/uAkc6AtQXjxWCVDjCy23G9t1o8HcQPk7woD2NIyiaWcWPYmA=="],
->>>>>>> f1a71899
-
-    "@types/webxr": ["@types/webxr@0.5.24", "", {}, "sha512-h8fgEd/DpoS9CBrjEQXR+dIDraopAEfu4wYVNY2tEPwk60stPWhvZMf4Foo5FakuQ7HFZoa8WceaWFervK2Ovg=="],
-
-<<<<<<< HEAD
+    "@standard-schema/spec": [
+      "@standard-schema/spec@1.0.0",
+      "",
+      {},
+      "sha512-m2bOd0f2RT9k8QJx1JN85cZYyH1RqFBdlwtkSlf4tBDYLCiiZnv1fIIwacK6cqwXavOydf0NPToMQgpKq+dVlA=="
+    ],
+
+    "@swc/helpers": [
+      "@swc/helpers@0.5.15",
+      "",
+      { "dependencies": { "tslib": "^2.8.0" } },
+      ""
+    ],
+
+    "@tailwindcss/node": [
+      "@tailwindcss/node@4.1.16",
+      "",
+      {
+        "dependencies": {
+          "@jridgewell/remapping": "^2.3.4",
+          "enhanced-resolve": "^5.18.3",
+          "jiti": "^2.6.1",
+          "lightningcss": "1.30.2",
+          "magic-string": "^0.30.19",
+          "source-map-js": "^1.2.1",
+          "tailwindcss": "4.1.16"
+        }
+      },
+      "sha512-BX5iaSsloNuvKNHRN3k2RcCuTEgASTo77mofW0vmeHkfrDWaoFAFvNHpEgtu0eqyypcyiBkDWzSMxJhp3AUVcw=="
+    ],
+
+    "@tailwindcss/oxide": [
+      "@tailwindcss/oxide@4.1.16",
+      "",
+      {
+        "optionalDependencies": {
+          "@tailwindcss/oxide-android-arm64": "4.1.16",
+          "@tailwindcss/oxide-darwin-arm64": "4.1.16",
+          "@tailwindcss/oxide-darwin-x64": "4.1.16",
+          "@tailwindcss/oxide-freebsd-x64": "4.1.16",
+          "@tailwindcss/oxide-linux-arm-gnueabihf": "4.1.16",
+          "@tailwindcss/oxide-linux-arm64-gnu": "4.1.16",
+          "@tailwindcss/oxide-linux-arm64-musl": "4.1.16",
+          "@tailwindcss/oxide-linux-x64-gnu": "4.1.16",
+          "@tailwindcss/oxide-linux-x64-musl": "4.1.16",
+          "@tailwindcss/oxide-wasm32-wasi": "4.1.16",
+          "@tailwindcss/oxide-win32-arm64-msvc": "4.1.16",
+          "@tailwindcss/oxide-win32-x64-msvc": "4.1.16"
+        }
+      },
+      "sha512-2OSv52FRuhdlgyOQqgtQHuCgXnS8nFSYRp2tJ+4WZXKgTxqPy7SMSls8c3mPT5pkZ17SBToGM5LHEJBO7miEdg=="
+    ],
+
+    "@tailwindcss/oxide-android-arm64": [
+      "@tailwindcss/oxide-android-arm64@4.1.16",
+      "",
+      { "os": "android", "cpu": "arm64" },
+      "sha512-8+ctzkjHgwDJ5caq9IqRSgsP70xhdhJvm+oueS/yhD5ixLhqTw9fSL1OurzMUhBwE5zK26FXLCz2f/RtkISqHA=="
+    ],
+
+    "@tailwindcss/oxide-darwin-arm64": [
+      "@tailwindcss/oxide-darwin-arm64@4.1.16",
+      "",
+      { "os": "darwin", "cpu": "arm64" },
+      "sha512-C3oZy5042v2FOALBZtY0JTDnGNdS6w7DxL/odvSny17ORUnaRKhyTse8xYi3yKGyfnTUOdavRCdmc8QqJYwFKA=="
+    ],
+
+    "@tailwindcss/oxide-darwin-x64": [
+      "@tailwindcss/oxide-darwin-x64@4.1.16",
+      "",
+      { "os": "darwin", "cpu": "x64" },
+      "sha512-vjrl/1Ub9+JwU6BP0emgipGjowzYZMjbWCDqwA2Z4vCa+HBSpP4v6U2ddejcHsolsYxwL5r4bPNoamlV0xDdLg=="
+    ],
+
+    "@tailwindcss/oxide-freebsd-x64": [
+      "@tailwindcss/oxide-freebsd-x64@4.1.16",
+      "",
+      { "os": "freebsd", "cpu": "x64" },
+      "sha512-TSMpPYpQLm+aR1wW5rKuUuEruc/oOX3C7H0BTnPDn7W/eMw8W+MRMpiypKMkXZfwH8wqPIRKppuZoedTtNj2tg=="
+    ],
+
+    "@tailwindcss/oxide-linux-arm-gnueabihf": [
+      "@tailwindcss/oxide-linux-arm-gnueabihf@4.1.16",
+      "",
+      { "os": "linux", "cpu": "arm" },
+      "sha512-p0GGfRg/w0sdsFKBjMYvvKIiKy/LNWLWgV/plR4lUgrsxFAoQBFrXkZ4C0w8IOXfslB9vHK/JGASWD2IefIpvw=="
+    ],
+
+    "@tailwindcss/oxide-linux-arm64-gnu": [
+      "@tailwindcss/oxide-linux-arm64-gnu@4.1.16",
+      "",
+      { "os": "linux", "cpu": "arm64" },
+      "sha512-DoixyMmTNO19rwRPdqviTrG1rYzpxgyYJl8RgQvdAQUzxC1ToLRqtNJpU/ATURSKgIg6uerPw2feW0aS8SNr/w=="
+    ],
+
+    "@tailwindcss/oxide-linux-arm64-musl": [
+      "@tailwindcss/oxide-linux-arm64-musl@4.1.16",
+      "",
+      { "os": "linux", "cpu": "arm64" },
+      "sha512-H81UXMa9hJhWhaAUca6bU2wm5RRFpuHImrwXBUvPbYb+3jo32I9VIwpOX6hms0fPmA6f2pGVlybO6qU8pF4fzQ=="
+    ],
+
+    "@tailwindcss/oxide-linux-x64-gnu": [
+      "@tailwindcss/oxide-linux-x64-gnu@4.1.16",
+      "",
+      { "os": "linux", "cpu": "x64" },
+      "sha512-ZGHQxDtFC2/ruo7t99Qo2TTIvOERULPl5l0K1g0oK6b5PGqjYMga+FcY1wIUnrUxY56h28FxybtDEla+ICOyew=="
+    ],
+
+    "@tailwindcss/oxide-linux-x64-musl": [
+      "@tailwindcss/oxide-linux-x64-musl@4.1.16",
+      "",
+      { "os": "linux", "cpu": "x64" },
+      "sha512-Oi1tAaa0rcKf1Og9MzKeINZzMLPbhxvm7rno5/zuP1WYmpiG0bEHq4AcRUiG2165/WUzvxkW4XDYCscZWbTLZw=="
+    ],
+
+    "@tailwindcss/oxide-wasm32-wasi": [
+      "@tailwindcss/oxide-wasm32-wasi@4.1.16",
+      "",
+      {
+        "dependencies": {
+          "@emnapi/core": "^1.5.0",
+          "@emnapi/runtime": "^1.5.0",
+          "@emnapi/wasi-threads": "^1.1.0",
+          "@napi-rs/wasm-runtime": "^1.0.7",
+          "@tybys/wasm-util": "^0.10.1",
+          "tslib": "^2.4.0"
+        },
+        "cpu": "none"
+      },
+      "sha512-B01u/b8LteGRwucIBmCQ07FVXLzImWESAIMcUU6nvFt/tYsQ6IHz8DmZ5KtvmwxD+iTYBtM1xwoGXswnlu9v0Q=="
+    ],
+
+    "@tailwindcss/oxide-win32-arm64-msvc": [
+      "@tailwindcss/oxide-win32-arm64-msvc@4.1.16",
+      "",
+      { "os": "win32", "cpu": "arm64" },
+      "sha512-zX+Q8sSkGj6HKRTMJXuPvOcP8XfYON24zJBRPlszcH1Np7xuHXhWn8qfFjIujVzvH3BHU+16jBXwgpl20i+v9A=="
+    ],
+
+    "@tailwindcss/oxide-win32-x64-msvc": [
+      "@tailwindcss/oxide-win32-x64-msvc@4.1.16",
+      "",
+      { "os": "win32", "cpu": "x64" },
+      "sha512-m5dDFJUEejbFqP+UXVstd4W/wnxA4F61q8SoL+mqTypId2T2ZpuxosNSgowiCnLp2+Z+rivdU0AqpfgiD7yCBg=="
+    ],
+
+    "@tailwindcss/postcss": [
+      "@tailwindcss/postcss@4.1.16",
+      "",
+      {
+        "dependencies": {
+          "@alloc/quick-lru": "^5.2.0",
+          "@tailwindcss/node": "4.1.16",
+          "@tailwindcss/oxide": "4.1.16",
+          "postcss": "^8.4.41",
+          "tailwindcss": "4.1.16"
+        }
+      },
+      "sha512-Qn3SFGPXYQMKR/UtqS+dqvPrzEeBZHrFA92maT4zijCVggdsXnDBMsPFJo1eArX3J+O+Gi+8pV4PkqjLCNBk3A=="
+    ],
+
+    "@trpc/server": [
+      "@trpc/server@11.7.1",
+      "",
+      { "peerDependencies": { "typescript": ">=5.7.2" } },
+      "sha512-N3U8LNLIP4g9C7LJ/sLkjuPHwqlvE3bnspzC4DEFVdvx2+usbn70P80E3wj5cjOTLhmhRiwJCSXhlB+MHfGeCw=="
+    ],
+
+    "@types/prismjs": [
+      "@types/prismjs@1.26.5",
+      "",
+      {},
+      "sha512-AUZTa7hQ2KY5L7AmtSiqxlhWxb4ina0yd8hNbl4TWuqnv/pFP0nDMb3YrfSBf4hJVGLh2YEIBfKaBW/9UEl6IQ=="
+    ],
+
+    "@types/react": [
+      "@types/react@19.2.2",
+      "",
+      { "dependencies": { "csstype": "^3.0.2" } },
+      ""
+    ],
+
+    "@types/react-dom": [
+      "@types/react-dom@19.2.2",
+      "",
+      { "peerDependencies": { "@types/react": "^19.2.0" } },
+      ""
+    ],
+
+    "@types/stats.js": [
+      "@types/stats.js@0.17.4",
+      "",
+      {},
+      "sha512-jIBvWWShCvlBqBNIZt0KAshWpvSjhkwkEu4ZUcASoAvhmrgAUI2t1dXrjSL4xXVLB4FznPrIsX3nKXFl/Dt4vA=="
+    ],
+
+    "@types/three": [
+      "@types/three@0.181.0",
+      "",
+      {
+        "dependencies": {
+          "@dimforge/rapier3d-compat": "~0.12.0",
+          "@tweenjs/tween.js": "~23.1.3",
+          "@types/stats.js": "*",
+          "@types/webxr": "*",
+          "@webgpu/types": "*",
+          "fflate": "~0.8.2",
+          "meshoptimizer": "~0.22.0"
+        }
+      },
+      "sha512-MLF1ks8yRM2k71D7RprFpDb9DOX0p22DbdPqT/uAkc6AtQXjxWCVDjCy23G9t1o8HcQPk7woD2NIyiaWcWPYmA=="
+    ],
+
+    "@types/react-dom": [
+      "@types/react-dom@19.2.2",
+      "",
+      { "peerDependencies": { "@types/react": "^19.2.0" } },
+      "sha512-9KQPoO6mZCi7jcIStSnlOWn2nEF3mNmyr3rIAsGnAbQKYbRLyqmeSc39EVgtxXVia+LMT8j3knZLAZAh+xLmrw=="
+    ],
+
+    "@types/unist": [
+      "@types/unist@3.0.3",
+      "",
+      {},
+      "sha512-ko/gIFJRv177XgZsZcBwnqJN5x/Gien8qNOn0D5bQU/zAzVf9Zt3BlcUiLqhV9y4ARk0GbT3tnUiPNgnTXzc/Q=="
+    ],
+
     "@ungap/structured-clone": ["@ungap/structured-clone@1.3.0", "", {}, ""],
-=======
-    "@types/webxr": ["@types/webxr@0.5.24", "", {}, "sha512-h8fgEd/DpoS9CBrjEQXR+dIDraopAEfu4wYVNY2tEPwk60stPWhvZMf4Foo5FakuQ7HFZoa8WceaWFervK2Ovg=="],
-
-    "@ungap/structured-clone": ["@ungap/structured-clone@1.3.0", "", {}, "sha512-WmoN8qaIAo7WTYWbAZuG8PYEhn5fkz7dZrqTBZ7dtt//lL2Gwms1IcnQ5yHqjDfX8Ft5j4YzDM23f87zBfDe9g=="],
->>>>>>> f1a71899
-
-    "@vercel/analytics": ["@vercel/analytics@1.5.0", "", { "peerDependencies": { "@remix-run/react": "^2", "@sveltejs/kit": "^1 || ^2", "next": ">= 13", "react": "^18 || ^19 || ^19.0.0-rc", "svelte": ">= 4", "vue": "^3", "vue-router": "^4" }, "optionalPeers": ["@remix-run/react", "@sveltejs/kit", "next", "react", "svelte", "vue", "vue-router"] }, "sha512-MYsBzfPki4gthY5HnYN7jgInhAZ7Ac1cYDoRWFomwGHWEX7odTEzbtg9kf/QSo7XEsEAqlQugA6gJ2WS2DEa3g=="],
-
-    "@vercel/oidc": ["@vercel/oidc@3.0.3", "", {}, "sha512-yNEQvPcVrK9sIe637+I0jD6leluPxzwJKx/Haw6F4H77CdDsszUn5V3o96LPziXkSNE2B83+Z3mjqGKBK/R6Gg=="],
-
-    "@webgpu/types": ["@webgpu/types@0.1.66", "", {}, "sha512-YA2hLrwLpDsRueNDXIMqN9NTzD6bCDkuXbOSe0heS+f8YE8usA6Gbv1prj81pzVHrbaAma7zObnIC+I6/sXJgA=="],
-
-    "JSONStream": ["JSONStream@1.3.5", "", { "dependencies": { "jsonparse": "^1.2.0", "through": ">=2.2.7 <3" }, "bin": "bin.js" }, ""],
-
-    "ai": ["ai@5.0.89", "", { "dependencies": { "@ai-sdk/gateway": "2.0.7", "@ai-sdk/provider": "2.0.0", "@ai-sdk/provider-utils": "3.0.16", "@opentelemetry/api": "1.9.0" }, "peerDependencies": { "zod": "^3.25.76 || ^4.1.8" } }, "sha512-8Nq+ZojGacQrupoJEQLrTDzT5VtR3gyp5AaqFSV3tzsAXlYQ9Igb7QE3yeoEdzOk5IRfDwWL7mDCUD+oBg1hDA=="],
-
-    "ajv": ["ajv@8.17.1", "", { "dependencies": { "fast-deep-equal": "^3.1.3", "fast-uri": "^3.0.1", "json-schema-traverse": "^1.0.0", "require-from-string": "^2.0.2" } }, ""],
-
-    "ansi-escapes": ["ansi-escapes@7.1.1", "", { "dependencies": { "environment": "^1.0.0" } }, ""],
+
+    "@vercel/analytics": [
+      "@vercel/analytics@1.5.0",
+      "",
+      {
+        "peerDependencies": {
+          "@remix-run/react": "^2",
+          "@sveltejs/kit": "^1 || ^2",
+          "next": ">= 13",
+          "react": "^18 || ^19 || ^19.0.0-rc",
+          "svelte": ">= 4",
+          "vue": "^3",
+          "vue-router": "^4"
+        },
+        "optionalPeers": [
+          "@remix-run/react",
+          "@sveltejs/kit",
+          "next",
+          "react",
+          "svelte",
+          "vue",
+          "vue-router"
+        ]
+      },
+      "sha512-MYsBzfPki4gthY5HnYN7jgInhAZ7Ac1cYDoRWFomwGHWEX7odTEzbtg9kf/QSo7XEsEAqlQugA6gJ2WS2DEa3g=="
+    ],
+
+    "@vercel/oidc": [
+      "@vercel/oidc@3.0.3",
+      "",
+      {},
+      "sha512-yNEQvPcVrK9sIe637+I0jD6leluPxzwJKx/Haw6F4H77CdDsszUn5V3o96LPziXkSNE2B83+Z3mjqGKBK/R6Gg=="
+    ],
+
+    "@webgpu/types": [
+      "@webgpu/types@0.1.66",
+      "",
+      {},
+      "sha512-YA2hLrwLpDsRueNDXIMqN9NTzD6bCDkuXbOSe0heS+f8YE8usA6Gbv1prj81pzVHrbaAma7zObnIC+I6/sXJgA=="
+    ],
+
+    "JSONStream": [
+      "JSONStream@1.3.5",
+      "",
+      {
+        "dependencies": { "jsonparse": "^1.2.0", "through": ">=2.2.7 <3" },
+        "bin": "bin.js"
+      },
+      ""
+    ],
+
+    "ai": [
+      "ai@5.0.89",
+      "",
+      {
+        "dependencies": {
+          "@ai-sdk/gateway": "2.0.7",
+          "@ai-sdk/provider": "2.0.0",
+          "@ai-sdk/provider-utils": "3.0.16",
+          "@opentelemetry/api": "1.9.0"
+        },
+        "peerDependencies": { "zod": "^3.25.76 || ^4.1.8" }
+      },
+      "sha512-8Nq+ZojGacQrupoJEQLrTDzT5VtR3gyp5AaqFSV3tzsAXlYQ9Igb7QE3yeoEdzOk5IRfDwWL7mDCUD+oBg1hDA=="
+    ],
+
+    "ajv": [
+      "ajv@8.17.1",
+      "",
+      {
+        "dependencies": {
+          "fast-deep-equal": "^3.1.3",
+          "fast-uri": "^3.0.1",
+          "json-schema-traverse": "^1.0.0",
+          "require-from-string": "^2.0.2"
+        }
+      },
+      ""
+    ],
+
+    "ansi-escapes": [
+      "ansi-escapes@7.1.1",
+      "",
+      { "dependencies": { "environment": "^1.0.0" } },
+      ""
+    ],
 
     "ansi-regex": ["ansi-regex@5.0.1", "", {}, ""],
 
@@ -494,49 +2337,119 @@
 
     "argparse": ["argparse@2.0.1", "", {}, ""],
 
-    "aria-hidden": ["aria-hidden@1.2.6", "", { "dependencies": { "tslib": "^2.0.0" } }, "sha512-ik3ZgC9dY/lYVVM++OISsaYDeg1tb0VtP5uL3ouh1koGOaUMDPpbFIei4JkFimWUFPn90sbMNMXQAIVOlnYKJA=="],
+    "aria-hidden": [
+      "aria-hidden@1.2.6",
+      "",
+      { "dependencies": { "tslib": "^2.0.0" } },
+      "sha512-ik3ZgC9dY/lYVVM++OISsaYDeg1tb0VtP5uL3ouh1koGOaUMDPpbFIei4JkFimWUFPn90sbMNMXQAIVOlnYKJA=="
+    ],
 
     "array-ify": ["array-ify@1.0.0", "", {}, ""],
 
-    "braces": ["braces@3.0.3", "", { "dependencies": { "fill-range": "^7.1.1" } }, ""],
-
-    "bun-types": ["bun-types@1.3.1", "", { "dependencies": { "@types/node": "*" }, "peerDependencies": { "@types/react": "^19" } }, ""],
+    "braces": [
+      "braces@3.0.3",
+      "",
+      { "dependencies": { "fill-range": "^7.1.1" } },
+      ""
+    ],
+
+    "bun-types": [
+      "bun-types@1.3.1",
+      "",
+      {
+        "dependencies": { "@types/node": "*" },
+        "peerDependencies": { "@types/react": "^19" }
+      },
+      ""
+    ],
 
     "callsites": ["callsites@3.1.0", "", {}, ""],
 
-<<<<<<< HEAD
-    "caniuse-lite": ["caniuse-lite@1.0.30001752", "", {}, ""],
-=======
-    "caniuse-lite": ["caniuse-lite@1.0.30001754", "", {}, "sha512-x6OeBXueoAceOmotzx3PO4Zpt4rzpeIFsSr6AAePTZxSkXiYDUmpypEl7e2+8NCd9bD7bXjqyef8CJYPC1jfxg=="],
->>>>>>> f1a71899
+    "caniuse-lite": [
+      "caniuse-lite@1.0.30001752",
+      "",
+      {},
+      "sha512-vKUk7beoukxE47P5gcVNKkDRzXdVofotshHwfR9vmpeFKxmI5PBpgOMC18LUJUA/DvJ70Y7RveasIBraqsyO/g=="
+    ],
 
     "ccount": ["ccount@2.0.1", "", {}, ""],
 
     "chalk": ["chalk@5.6.2", "", {}, ""],
 
-    "character-entities": ["character-entities@2.0.2", "", {}, "sha512-shx7oQ0Awen/BRIdkjkvz54PnEEI/EjwXDSIZp86/KKdbafHh1Df/RYGBhn4hbe2+uKC9FnT5UCEdyPz3ai9hQ=="],
+    "character-entities": [
+      "character-entities@2.0.2",
+      "",
+      {},
+      "sha512-shx7oQ0Awen/BRIdkjkvz54PnEEI/EjwXDSIZp86/KKdbafHh1Df/RYGBhn4hbe2+uKC9FnT5UCEdyPz3ai9hQ=="
+    ],
 
     "character-entities-html4": ["character-entities-html4@2.1.0", "", {}, ""],
 
-    "character-entities-legacy": ["character-entities-legacy@3.0.0", "", {}, ""],
-
-    "character-reference-invalid": ["character-reference-invalid@2.0.1", "", {}, "sha512-iBZ4F4wRbyORVsu0jPV7gXkOsGYjGHPmAyv+HiHG8gi5PtC9KI2j1+v8/tlibRvjoWX027ypmG/n0HtO5t7unw=="],
-
-    "citty": ["citty@0.1.6", "", { "dependencies": { "consola": "^3.2.3" } }, ""],
-
-    "class-variance-authority": ["class-variance-authority@0.7.1", "", { "dependencies": { "clsx": "^2.1.1" } }, ""],
-
-    "cli-cursor": ["cli-cursor@5.0.0", "", { "dependencies": { "restore-cursor": "^5.0.0" } }, ""],
-
-    "cli-truncate": ["cli-truncate@5.1.1", "", { "dependencies": { "slice-ansi": "^7.1.0", "string-width": "^8.0.0" } }, ""],
+    "character-entities-legacy": [
+      "character-entities-legacy@3.0.0",
+      "",
+      {},
+      ""
+    ],
+
+    "character-reference-invalid": [
+      "character-reference-invalid@2.0.1",
+      "",
+      {},
+      "sha512-iBZ4F4wRbyORVsu0jPV7gXkOsGYjGHPmAyv+HiHG8gi5PtC9KI2j1+v8/tlibRvjoWX027ypmG/n0HtO5t7unw=="
+    ],
+
+    "citty": [
+      "citty@0.1.6",
+      "",
+      { "dependencies": { "consola": "^3.2.3" } },
+      ""
+    ],
+
+    "class-variance-authority": [
+      "class-variance-authority@0.7.1",
+      "",
+      { "dependencies": { "clsx": "^2.1.1" } },
+      ""
+    ],
+
+    "cli-cursor": [
+      "cli-cursor@5.0.0",
+      "",
+      { "dependencies": { "restore-cursor": "^5.0.0" } },
+      ""
+    ],
+
+    "cli-truncate": [
+      "cli-truncate@5.1.1",
+      "",
+      { "dependencies": { "slice-ansi": "^7.1.0", "string-width": "^8.0.0" } },
+      ""
+    ],
 
     "client-only": ["client-only@0.0.1", "", {}, ""],
 
-    "cliui": ["cliui@8.0.1", "", { "dependencies": { "string-width": "^4.2.0", "strip-ansi": "^6.0.1", "wrap-ansi": "^7.0.0" } }, ""],
+    "cliui": [
+      "cliui@8.0.1",
+      "",
+      {
+        "dependencies": {
+          "string-width": "^4.2.0",
+          "strip-ansi": "^6.0.1",
+          "wrap-ansi": "^7.0.0"
+        }
+      },
+      ""
+    ],
 
     "clsx": ["clsx@2.1.1", "", {}, ""],
 
-    "color-convert": ["color-convert@2.0.1", "", { "dependencies": { "color-name": "~1.1.4" } }, ""],
+    "color-convert": [
+      "color-convert@2.0.1",
+      "",
+      { "dependencies": { "color-name": "~1.1.4" } },
+      ""
+    ],
 
     "color-name": ["color-name@1.1.4", "", {}, ""],
 
@@ -546,27 +2459,85 @@
 
     "commander": ["commander@14.0.2", "", {}, ""],
 
-    "compare-func": ["compare-func@2.0.0", "", { "dependencies": { "array-ify": "^1.0.0", "dot-prop": "^5.1.0" } }, ""],
+    "compare-func": [
+      "compare-func@2.0.0",
+      "",
+      { "dependencies": { "array-ify": "^1.0.0", "dot-prop": "^5.1.0" } },
+      ""
+    ],
 
     "confbox": ["confbox@0.2.2", "", {}, ""],
 
     "consola": ["consola@3.4.2", "", {}, ""],
 
-    "conventional-changelog-angular": ["conventional-changelog-angular@7.0.0", "", { "dependencies": { "compare-func": "^2.0.0" } }, ""],
-
-    "conventional-changelog-conventionalcommits": ["conventional-changelog-conventionalcommits@7.0.2", "", { "dependencies": { "compare-func": "^2.0.0" } }, ""],
-
-    "conventional-commits-parser": ["conventional-commits-parser@5.0.0", "", { "dependencies": { "JSONStream": "^1.3.5", "is-text-path": "^2.0.0", "meow": "^12.0.1", "split2": "^4.0.0" }, "bin": "cli.mjs" }, ""],
-
-    "cosmiconfig": ["cosmiconfig@9.0.0", "", { "dependencies": { "env-paths": "^2.2.1", "import-fresh": "^3.3.0", "js-yaml": "^4.1.0", "parse-json": "^5.2.0" }, "peerDependencies": { "typescript": ">=4.9.5" } }, ""],
-
-    "cosmiconfig-typescript-loader": ["cosmiconfig-typescript-loader@6.2.0", "", { "dependencies": { "jiti": "^2.6.1" }, "peerDependencies": { "@types/node": "*", "cosmiconfig": ">=9", "typescript": ">=5" } }, ""],
+    "conventional-changelog-angular": [
+      "conventional-changelog-angular@7.0.0",
+      "",
+      { "dependencies": { "compare-func": "^2.0.0" } },
+      ""
+    ],
+
+    "conventional-changelog-conventionalcommits": [
+      "conventional-changelog-conventionalcommits@7.0.2",
+      "",
+      { "dependencies": { "compare-func": "^2.0.0" } },
+      ""
+    ],
+
+    "conventional-commits-parser": [
+      "conventional-commits-parser@5.0.0",
+      "",
+      {
+        "dependencies": {
+          "JSONStream": "^1.3.5",
+          "is-text-path": "^2.0.0",
+          "meow": "^12.0.1",
+          "split2": "^4.0.0"
+        },
+        "bin": "cli.mjs"
+      },
+      ""
+    ],
+
+    "cosmiconfig": [
+      "cosmiconfig@9.0.0",
+      "",
+      {
+        "dependencies": {
+          "env-paths": "^2.2.1",
+          "import-fresh": "^3.3.0",
+          "js-yaml": "^4.1.0",
+          "parse-json": "^5.2.0"
+        },
+        "peerDependencies": { "typescript": ">=4.9.5" }
+      },
+      ""
+    ],
+
+    "cosmiconfig-typescript-loader": [
+      "cosmiconfig-typescript-loader@6.2.0",
+      "",
+      {
+        "dependencies": { "jiti": "^2.6.1" },
+        "peerDependencies": {
+          "@types/node": "*",
+          "cosmiconfig": ">=9",
+          "typescript": ">=5"
+        }
+      },
+      ""
+    ],
 
     "csstype": ["csstype@3.1.3", "", {}, ""],
 
     "dargs": ["dargs@8.1.0", "", {}, ""],
 
-    "decode-named-character-reference": ["decode-named-character-reference@1.2.0", "", { "dependencies": { "character-entities": "^2.0.0" } }, "sha512-c6fcElNV6ShtZXmsgNgFFV5tVX2PaV4g+MOAkb8eXHvn6sryJBrZa9r0zV6+dtTyoCKxtDy5tyQ5ZwQuidtd+Q=="],
+    "decode-named-character-reference": [
+      "decode-named-character-reference@1.2.0",
+      "",
+      { "dependencies": { "character-entities": "^2.0.0" } },
+      "sha512-c6fcElNV6ShtZXmsgNgFFV5tVX2PaV4g+MOAkb8eXHvn6sryJBrZa9r0zV6+dtTyoCKxtDy5tyQ5ZwQuidtd+Q=="
+    ],
 
     "deepmerge": ["deepmerge@4.3.1", "", {}, ""],
 
@@ -574,23 +2545,48 @@
 
     "detect-libc": ["detect-libc@2.1.2", "", {}, ""],
 
-    "detect-node-es": ["detect-node-es@1.1.0", "", {}, "sha512-ypdmJU/TbBby2Dxibuv7ZLW3Bs1QEmM7nHjEANfohJLvE0XVujisn1qPJcZxg+qDucsr+bP6fLD1rPS3AhJ7EQ=="],
-
-    "devlop": ["devlop@1.1.0", "", { "dependencies": { "dequal": "^2.0.0" } }, ""],
+    "detect-node-es": [
+      "detect-node-es@1.1.0",
+      "",
+      {},
+      "sha512-ypdmJU/TbBby2Dxibuv7ZLW3Bs1QEmM7nHjEANfohJLvE0XVujisn1qPJcZxg+qDucsr+bP6fLD1rPS3AhJ7EQ=="
+    ],
+
+    "devlop": [
+      "devlop@1.1.0",
+      "",
+      { "dependencies": { "dequal": "^2.0.0" } },
+      ""
+    ],
 
     "docs": ["docs@workspace:apps/docs"],
 
-    "dot-prop": ["dot-prop@5.3.0", "", { "dependencies": { "is-obj": "^2.0.0" } }, ""],
+    "dot-prop": [
+      "dot-prop@5.3.0",
+      "",
+      { "dependencies": { "is-obj": "^2.0.0" } },
+      ""
+    ],
 
     "emoji-regex": ["emoji-regex@8.0.0", "", {}, ""],
 
-    "enhanced-resolve": ["enhanced-resolve@5.18.3", "", { "dependencies": { "graceful-fs": "^4.2.4", "tapable": "^2.2.0" } }, ""],
+    "enhanced-resolve": [
+      "enhanced-resolve@5.18.3",
+      "",
+      { "dependencies": { "graceful-fs": "^4.2.4", "tapable": "^2.2.0" } },
+      ""
+    ],
 
     "env-paths": ["env-paths@2.2.1", "", {}, ""],
 
     "environment": ["environment@1.1.0", "", {}, ""],
 
-    "error-ex": ["error-ex@1.3.4", "", { "dependencies": { "is-arrayish": "^0.2.1" } }, ""],
+    "error-ex": [
+      "error-ex@1.3.4",
+      "",
+      { "dependencies": { "is-arrayish": "^0.2.1" } },
+      ""
+    ],
 
     "escalade": ["escalade@3.2.0", "", {}, ""],
 
@@ -604,79 +2600,250 @@
 
     "fast-uri": ["fast-uri@3.1.0", "", {}, ""],
 
-    "fault": ["fault@1.0.4", "", { "dependencies": { "format": "^0.2.0" } }, "sha512-CJ0HCB5tL5fYTEA7ToAq5+kTwd++Borf1/bifxd9iT70QcXr4MRrO3Llf8Ifs70q+SJcGHFtnIE/Nw6giCtECA=="],
-
-    "fflate": ["fflate@0.8.2", "", {}, "sha512-cPJU47OaAoCbg0pBvzsgpTPhmhqI5eJjh/JIu8tPj5q+T7iLvW/JAYUqmE7KOB4R1ZyEhzBaIQpQpardBF5z8A=="],
-
-    "fill-range": ["fill-range@7.1.1", "", { "dependencies": { "to-regex-range": "^5.0.1" } }, ""],
-
-    "find-up": ["find-up@7.0.0", "", { "dependencies": { "locate-path": "^7.2.0", "path-exists": "^5.0.0", "unicorn-magic": "^0.1.0" } }, ""],
-
-    "format": ["format@0.2.2", "", {}, "sha512-wzsgA6WOq+09wrU1tsJ09udeR/YZRaeArL9e1wPbFg3GG2yDnC2ldKpxs4xunpFF9DgqCqOIra3bc1HWrJ37Ww=="],
-
-    "framer-motion": ["framer-motion@12.23.24", "", { "dependencies": { "motion-dom": "^12.23.23", "motion-utils": "^12.23.6", "tslib": "^2.4.0" }, "peerDependencies": { "@emotion/is-prop-valid": "*", "react": "^18.0.0 || ^19.0.0", "react-dom": "^18.0.0 || ^19.0.0" }, "optionalPeers": ["@emotion/is-prop-valid"] }, ""],
+    "fault": [
+      "fault@1.0.4",
+      "",
+      { "dependencies": { "format": "^0.2.0" } },
+      "sha512-CJ0HCB5tL5fYTEA7ToAq5+kTwd++Borf1/bifxd9iT70QcXr4MRrO3Llf8Ifs70q+SJcGHFtnIE/Nw6giCtECA=="
+    ],
+
+    "fflate": [
+      "fflate@0.8.2",
+      "",
+      {},
+      "sha512-cPJU47OaAoCbg0pBvzsgpTPhmhqI5eJjh/JIu8tPj5q+T7iLvW/JAYUqmE7KOB4R1ZyEhzBaIQpQpardBF5z8A=="
+    ],
+
+    "fill-range": [
+      "fill-range@7.1.1",
+      "",
+      { "dependencies": { "to-regex-range": "^5.0.1" } },
+      ""
+    ],
+
+    "find-up": [
+      "find-up@7.0.0",
+      "",
+      {
+        "dependencies": {
+          "locate-path": "^7.2.0",
+          "path-exists": "^5.0.0",
+          "unicorn-magic": "^0.1.0"
+        }
+      },
+      ""
+    ],
+
+    "format": [
+      "format@0.2.2",
+      "",
+      {},
+      "sha512-wzsgA6WOq+09wrU1tsJ09udeR/YZRaeArL9e1wPbFg3GG2yDnC2ldKpxs4xunpFF9DgqCqOIra3bc1HWrJ37Ww=="
+    ],
+
+    "framer-motion": [
+      "framer-motion@12.23.24",
+      "",
+      {
+        "dependencies": {
+          "motion-dom": "^12.23.23",
+          "motion-utils": "^12.23.6",
+          "tslib": "^2.4.0"
+        },
+        "peerDependencies": {
+          "@emotion/is-prop-valid": "*",
+          "react": "^18.0.0 || ^19.0.0",
+          "react-dom": "^18.0.0 || ^19.0.0"
+        },
+        "optionalPeers": ["@emotion/is-prop-valid"]
+      },
+      ""
+    ],
 
     "get-caller-file": ["get-caller-file@2.0.5", "", {}, ""],
 
     "get-east-asian-width": ["get-east-asian-width@1.4.0", "", {}, ""],
 
-    "get-nonce": ["get-nonce@1.0.1", "", {}, "sha512-FJhYRoDaiatfEkUK8HKlicmu/3SGFD51q3itKDGoSTysQJBnfOcxU5GxnhE1E6soB76MbT0MBtnKJuXyAx+96Q=="],
-
-    "git-raw-commits": ["git-raw-commits@4.0.0", "", { "dependencies": { "dargs": "^8.0.0", "meow": "^12.0.1", "split2": "^4.0.0" }, "bin": "cli.mjs" }, ""],
-
-    "global-directory": ["global-directory@4.0.1", "", { "dependencies": { "ini": "4.1.1" } }, ""],
+    "get-nonce": [
+      "get-nonce@1.0.1",
+      "",
+      {},
+      "sha512-FJhYRoDaiatfEkUK8HKlicmu/3SGFD51q3itKDGoSTysQJBnfOcxU5GxnhE1E6soB76MbT0MBtnKJuXyAx+96Q=="
+    ],
+
+    "git-raw-commits": [
+      "git-raw-commits@4.0.0",
+      "",
+      {
+        "dependencies": {
+          "dargs": "^8.0.0",
+          "meow": "^12.0.1",
+          "split2": "^4.0.0"
+        },
+        "bin": "cli.mjs"
+      },
+      ""
+    ],
+
+    "global-directory": [
+      "global-directory@4.0.1",
+      "",
+      { "dependencies": { "ini": "4.1.1" } },
+      ""
+    ],
 
     "graceful-fs": ["graceful-fs@4.2.11", "", {}, ""],
 
-    "hast-util-parse-selector": ["hast-util-parse-selector@4.0.0", "", { "dependencies": { "@types/hast": "^3.0.0" } }, "sha512-wkQCkSYoOGCRKERFWcxMVMOcYE2K1AaNLU8DXS9arxnLOUEWbOXKXiJUNzEpqZ3JOKpnha3jkFrumEjVliDe7A=="],
-
-    "hast-util-to-html": ["hast-util-to-html@9.0.5", "", { "dependencies": { "@types/hast": "^3.0.0", "@types/unist": "^3.0.0", "ccount": "^2.0.0", "comma-separated-tokens": "^2.0.0", "hast-util-whitespace": "^3.0.0", "html-void-elements": "^3.0.0", "mdast-util-to-hast": "^13.0.0", "property-information": "^7.0.0", "space-separated-tokens": "^2.0.0", "stringify-entities": "^4.0.0", "zwitch": "^2.0.4" } }, ""],
-
-    "hast-util-whitespace": ["hast-util-whitespace@3.0.0", "", { "dependencies": { "@types/hast": "^3.0.0" } }, ""],
-
-    "hastscript": ["hastscript@9.0.1", "", { "dependencies": { "@types/hast": "^3.0.0", "comma-separated-tokens": "^2.0.0", "hast-util-parse-selector": "^4.0.0", "property-information": "^7.0.0", "space-separated-tokens": "^2.0.0" } }, "sha512-g7df9rMFX/SPi34tyGCyUBREQoKkapwdY/T04Qn9TDWfHhAYt4/I0gMVirzK5wEzeUqIjEB+LXC/ypb7Aqno5w=="],
-
-    "highlight.js": ["highlight.js@10.7.3", "", {}, "sha512-tzcUFauisWKNHaRkN4Wjl/ZA07gENAjFl3J/c480dprkGTg5EQstgaNFqBfUqCq54kZRIEcreTsAgF/m2quD7A=="],
-
-    "highlightjs-vue": ["highlightjs-vue@1.0.0", "", {}, "sha512-PDEfEF102G23vHmPhLyPboFCD+BkMGu+GuJe2d9/eH4FsCwvgBpnc9n0pGE+ffKdph38s6foEZiEjdgHdzp+IA=="],
+    "hast-util-parse-selector": [
+      "hast-util-parse-selector@4.0.0",
+      "",
+      { "dependencies": { "@types/hast": "^3.0.0" } },
+      "sha512-wkQCkSYoOGCRKERFWcxMVMOcYE2K1AaNLU8DXS9arxnLOUEWbOXKXiJUNzEpqZ3JOKpnha3jkFrumEjVliDe7A=="
+    ],
+
+    "hast-util-to-html": [
+      "hast-util-to-html@9.0.5",
+      "",
+      {
+        "dependencies": {
+          "@types/hast": "^3.0.0",
+          "@types/unist": "^3.0.0",
+          "ccount": "^2.0.0",
+          "comma-separated-tokens": "^2.0.0",
+          "hast-util-whitespace": "^3.0.0",
+          "html-void-elements": "^3.0.0",
+          "mdast-util-to-hast": "^13.0.0",
+          "property-information": "^7.0.0",
+          "space-separated-tokens": "^2.0.0",
+          "stringify-entities": "^4.0.0",
+          "zwitch": "^2.0.4"
+        }
+      },
+      ""
+    ],
+
+    "hast-util-whitespace": [
+      "hast-util-whitespace@3.0.0",
+      "",
+      { "dependencies": { "@types/hast": "^3.0.0" } },
+      ""
+    ],
+
+    "hastscript": [
+      "hastscript@9.0.1",
+      "",
+      {
+        "dependencies": {
+          "@types/hast": "^3.0.0",
+          "comma-separated-tokens": "^2.0.0",
+          "hast-util-parse-selector": "^4.0.0",
+          "property-information": "^7.0.0",
+          "space-separated-tokens": "^2.0.0"
+        }
+      },
+      "sha512-g7df9rMFX/SPi34tyGCyUBREQoKkapwdY/T04Qn9TDWfHhAYt4/I0gMVirzK5wEzeUqIjEB+LXC/ypb7Aqno5w=="
+    ],
+
+    "highlight.js": [
+      "highlight.js@10.7.3",
+      "",
+      {},
+      "sha512-tzcUFauisWKNHaRkN4Wjl/ZA07gENAjFl3J/c480dprkGTg5EQstgaNFqBfUqCq54kZRIEcreTsAgF/m2quD7A=="
+    ],
+
+    "highlightjs-vue": [
+      "highlightjs-vue@1.0.0",
+      "",
+      {},
+      "sha512-PDEfEF102G23vHmPhLyPboFCD+BkMGu+GuJe2d9/eH4FsCwvgBpnc9n0pGE+ffKdph38s6foEZiEjdgHdzp+IA=="
+    ],
 
     "html-void-elements": ["html-void-elements@3.0.0", "", {}, ""],
 
     "husky": ["husky@9.1.7", "", { "bin": "bin.js" }, ""],
 
-    "import-fresh": ["import-fresh@3.3.1", "", { "dependencies": { "parent-module": "^1.0.0", "resolve-from": "^4.0.0" } }, ""],
+    "import-fresh": [
+      "import-fresh@3.3.1",
+      "",
+      {
+        "dependencies": { "parent-module": "^1.0.0", "resolve-from": "^4.0.0" }
+      },
+      ""
+    ],
 
     "import-meta-resolve": ["import-meta-resolve@4.2.0", "", {}, ""],
 
     "ini": ["ini@4.1.1", "", {}, ""],
 
-    "is-alphabetical": ["is-alphabetical@2.0.1", "", {}, "sha512-FWyyY60MeTNyeSRpkM2Iry0G9hpr7/9kD40mD/cGQEuilcZYS4okz8SN2Q6rLCJ8gbCt6fN+rC+6tMGS99LaxQ=="],
-
-    "is-alphanumerical": ["is-alphanumerical@2.0.1", "", { "dependencies": { "is-alphabetical": "^2.0.0", "is-decimal": "^2.0.0" } }, "sha512-hmbYhX/9MUMF5uh7tOXyK/n0ZvWpad5caBA17GsC6vyuCqaWliRG5K1qS9inmUhEMaOBIW7/whAnSwveW/LtZw=="],
+    "is-alphabetical": [
+      "is-alphabetical@2.0.1",
+      "",
+      {},
+      "sha512-FWyyY60MeTNyeSRpkM2Iry0G9hpr7/9kD40mD/cGQEuilcZYS4okz8SN2Q6rLCJ8gbCt6fN+rC+6tMGS99LaxQ=="
+    ],
+
+    "is-alphanumerical": [
+      "is-alphanumerical@2.0.1",
+      "",
+      {
+        "dependencies": { "is-alphabetical": "^2.0.0", "is-decimal": "^2.0.0" }
+      },
+      "sha512-hmbYhX/9MUMF5uh7tOXyK/n0ZvWpad5caBA17GsC6vyuCqaWliRG5K1qS9inmUhEMaOBIW7/whAnSwveW/LtZw=="
+    ],
 
     "is-arrayish": ["is-arrayish@0.2.1", "", {}, ""],
 
-    "is-decimal": ["is-decimal@2.0.1", "", {}, "sha512-AAB9hiomQs5DXWcRB1rqsxGUstbRroFOPPVAomNk/3XHR5JyEZChOyTWe2oayKnsSsr/kcGqF+z6yuH6HHpN0A=="],
+    "is-decimal": [
+      "is-decimal@2.0.1",
+      "",
+      {},
+      "sha512-AAB9hiomQs5DXWcRB1rqsxGUstbRroFOPPVAomNk/3XHR5JyEZChOyTWe2oayKnsSsr/kcGqF+z6yuH6HHpN0A=="
+    ],
 
     "is-fullwidth-code-point": ["is-fullwidth-code-point@3.0.0", "", {}, ""],
 
-    "is-hexadecimal": ["is-hexadecimal@2.0.1", "", {}, "sha512-DgZQp241c8oO6cA1SbTEWiXeoxV42vlcJxgH+B3hi1AiqqKruZR3ZGF8In3fj4+/y/7rHvlOZLZtgJ/4ttYGZg=="],
+    "is-hexadecimal": [
+      "is-hexadecimal@2.0.1",
+      "",
+      {},
+      "sha512-DgZQp241c8oO6cA1SbTEWiXeoxV42vlcJxgH+B3hi1AiqqKruZR3ZGF8In3fj4+/y/7rHvlOZLZtgJ/4ttYGZg=="
+    ],
 
     "is-number": ["is-number@7.0.0", "", {}, ""],
 
     "is-obj": ["is-obj@2.0.0", "", {}, ""],
 
-    "is-text-path": ["is-text-path@2.0.0", "", { "dependencies": { "text-extensions": "^2.0.0" } }, ""],
+    "is-text-path": [
+      "is-text-path@2.0.0",
+      "",
+      { "dependencies": { "text-extensions": "^2.0.0" } },
+      ""
+    ],
 
     "jiti": ["jiti@2.6.1", "", { "bin": "lib/jiti-cli.mjs" }, ""],
 
     "js-tokens": ["js-tokens@4.0.0", "", {}, ""],
 
-    "js-yaml": ["js-yaml@4.1.0", "", { "dependencies": { "argparse": "^2.0.1" }, "bin": "bin/js-yaml.js" }, ""],
-
-    "json-parse-even-better-errors": ["json-parse-even-better-errors@2.3.1", "", {}, ""],
-
-    "json-schema": ["json-schema@0.4.0", "", {}, "sha512-es94M3nTIfsEPisRafak+HDLfHXnKBhV3vU5eqPcS3flIWqcxJWgXHXiey3YrpaNsanY5ei1VoYEbOzijuq9BA=="],
+    "js-yaml": [
+      "js-yaml@4.1.0",
+      "",
+      { "dependencies": { "argparse": "^2.0.1" }, "bin": "bin/js-yaml.js" },
+      ""
+    ],
+
+    "json-parse-even-better-errors": [
+      "json-parse-even-better-errors@2.3.1",
+      "",
+      {},
+      ""
+    ],
+
+    "json-schema": [
+      "json-schema@0.4.0",
+      "",
+      {},
+      "sha512-es94M3nTIfsEPisRafak+HDLfHXnKBhV3vU5eqPcS3flIWqcxJWgXHXiey3YrpaNsanY5ei1VoYEbOzijuq9BA=="
+    ],
 
     "json-schema-traverse": ["json-schema-traverse@1.0.0", "", {}, ""],
 
@@ -684,19 +2851,75 @@
 
     "jsonparse": ["jsonparse@1.3.1", "", {}, ""],
 
-    "lightningcss": ["lightningcss@1.30.2", "", { "dependencies": { "detect-libc": "^2.0.3" }, "optionalDependencies": { "lightningcss-linux-x64-gnu": "1.30.2", "lightningcss-linux-x64-musl": "1.30.2" } }, ""],
-
-    "lightningcss-linux-x64-gnu": ["lightningcss-linux-x64-gnu@1.30.2", "", { "os": "linux", "cpu": "x64" }, ""],
-
-    "lightningcss-linux-x64-musl": ["lightningcss-linux-x64-musl@1.30.2", "", { "os": "linux", "cpu": "x64" }, ""],
+    "lightningcss": [
+      "lightningcss@1.30.2",
+      "",
+      {
+        "dependencies": { "detect-libc": "^2.0.3" },
+        "optionalDependencies": {
+          "lightningcss-linux-x64-gnu": "1.30.2",
+          "lightningcss-linux-x64-musl": "1.30.2"
+        }
+      },
+      ""
+    ],
+
+    "lightningcss-linux-x64-gnu": [
+      "lightningcss-linux-x64-gnu@1.30.2",
+      "",
+      { "os": "linux", "cpu": "x64" },
+      ""
+    ],
+
+    "lightningcss-linux-x64-musl": [
+      "lightningcss-linux-x64-musl@1.30.2",
+      "",
+      { "os": "linux", "cpu": "x64" },
+      ""
+    ],
 
     "lines-and-columns": ["lines-and-columns@1.2.4", "", {}, ""],
 
-    "lint-staged": ["lint-staged@16.2.6", "", { "dependencies": { "commander": "^14.0.1", "listr2": "^9.0.5", "micromatch": "^4.0.8", "nano-spawn": "^2.0.0", "pidtree": "^0.6.0", "string-argv": "^0.3.2", "yaml": "^2.8.1" }, "bin": "bin/lint-staged.js" }, ""],
-
-    "listr2": ["listr2@9.0.5", "", { "dependencies": { "cli-truncate": "^5.0.0", "colorette": "^2.0.20", "eventemitter3": "^5.0.1", "log-update": "^6.1.0", "rfdc": "^1.4.1", "wrap-ansi": "^9.0.0" } }, ""],
-
-    "locate-path": ["locate-path@7.2.0", "", { "dependencies": { "p-locate": "^6.0.0" } }, ""],
+    "lint-staged": [
+      "lint-staged@16.2.6",
+      "",
+      {
+        "dependencies": {
+          "commander": "^14.0.1",
+          "listr2": "^9.0.5",
+          "micromatch": "^4.0.8",
+          "nano-spawn": "^2.0.0",
+          "pidtree": "^0.6.0",
+          "string-argv": "^0.3.2",
+          "yaml": "^2.8.1"
+        },
+        "bin": "bin/lint-staged.js"
+      },
+      ""
+    ],
+
+    "listr2": [
+      "listr2@9.0.5",
+      "",
+      {
+        "dependencies": {
+          "cli-truncate": "^5.0.0",
+          "colorette": "^2.0.20",
+          "eventemitter3": "^5.0.1",
+          "log-update": "^6.1.0",
+          "rfdc": "^1.4.1",
+          "wrap-ansi": "^9.0.0"
+        }
+      },
+      ""
+    ],
+
+    "locate-path": [
+      "locate-path@7.2.0",
+      "",
+      { "dependencies": { "p-locate": "^6.0.0" } },
+      ""
+    ],
 
     "lodash.camelcase": ["lodash.camelcase@4.3.0", "", {}, ""],
 
@@ -716,39 +2939,137 @@
 
     "lodash.upperfirst": ["lodash.upperfirst@4.3.1", "", {}, ""],
 
-    "log-update": ["log-update@6.1.0", "", { "dependencies": { "ansi-escapes": "^7.0.0", "cli-cursor": "^5.0.0", "slice-ansi": "^7.1.0", "strip-ansi": "^7.1.0", "wrap-ansi": "^9.0.0" } }, ""],
-
-    "lowlight": ["lowlight@1.20.0", "", { "dependencies": { "fault": "^1.0.0", "highlight.js": "~10.7.0" } }, "sha512-8Ktj+prEb1RoCPkEOrPMYUN/nCggB7qAWe3a7OpMjWQkh3l2RD5wKRQ+o8Q8YuI9RG/xs95waaI/E6ym/7NsTw=="],
-
-    "lucide-react": ["lucide-react@0.553.0", "", { "peerDependencies": { "react": "^16.5.1 || ^17.0.0 || ^18.0.0 || ^19.0.0" } }, "sha512-BRgX5zrWmNy/lkVAe0dXBgd7XQdZ3HTf+Hwe3c9WK6dqgnj9h+hxV+MDncM88xDWlCq27+TKvHGE70ViODNILw=="],
-
-    "magic-string": ["magic-string@0.30.21", "", { "dependencies": { "@jridgewell/sourcemap-codec": "^1.5.5" } }, ""],
-
-    "mdast-util-to-hast": ["mdast-util-to-hast@13.2.0", "", { "dependencies": { "@types/hast": "^3.0.0", "@types/mdast": "^4.0.0", "@ungap/structured-clone": "^1.0.0", "devlop": "^1.0.0", "micromark-util-sanitize-uri": "^2.0.0", "trim-lines": "^3.0.0", "unist-util-position": "^5.0.0", "unist-util-visit": "^5.0.0", "vfile": "^6.0.0" } }, ""],
+    "log-update": [
+      "log-update@6.1.0",
+      "",
+      {
+        "dependencies": {
+          "ansi-escapes": "^7.0.0",
+          "cli-cursor": "^5.0.0",
+          "slice-ansi": "^7.1.0",
+          "strip-ansi": "^7.1.0",
+          "wrap-ansi": "^9.0.0"
+        }
+      },
+      ""
+    ],
+
+    "lowlight": [
+      "lowlight@1.20.0",
+      "",
+      { "dependencies": { "fault": "^1.0.0", "highlight.js": "~10.7.0" } },
+      "sha512-8Ktj+prEb1RoCPkEOrPMYUN/nCggB7qAWe3a7OpMjWQkh3l2RD5wKRQ+o8Q8YuI9RG/xs95waaI/E6ym/7NsTw=="
+    ],
+
+    "lucide-react": [
+      "lucide-react@0.553.0",
+      "",
+      {
+        "peerDependencies": {
+          "react": "^16.5.1 || ^17.0.0 || ^18.0.0 || ^19.0.0"
+        }
+      },
+      "sha512-BRgX5zrWmNy/lkVAe0dXBgd7XQdZ3HTf+Hwe3c9WK6dqgnj9h+hxV+MDncM88xDWlCq27+TKvHGE70ViODNILw=="
+    ],
+
+    "magic-string": [
+      "magic-string@0.30.21",
+      "",
+      { "dependencies": { "@jridgewell/sourcemap-codec": "^1.5.5" } },
+      ""
+    ],
+
+    "mdast-util-to-hast": [
+      "mdast-util-to-hast@13.2.0",
+      "",
+      {
+        "dependencies": {
+          "@types/hast": "^3.0.0",
+          "@types/mdast": "^4.0.0",
+          "@ungap/structured-clone": "^1.0.0",
+          "devlop": "^1.0.0",
+          "micromark-util-sanitize-uri": "^2.0.0",
+          "trim-lines": "^3.0.0",
+          "unist-util-position": "^5.0.0",
+          "unist-util-visit": "^5.0.0",
+          "vfile": "^6.0.0"
+        }
+      },
+      ""
+    ],
 
     "meow": ["meow@12.1.1", "", {}, ""],
 
-    "meshoptimizer": ["meshoptimizer@0.22.0", "", {}, "sha512-IebiK79sqIy+E4EgOr+CAw+Ke8hAspXKzBd0JdgEmPHiAwmvEj2S4h1rfvo+o/BnfEYd/jAOg5IeeIjzlzSnDg=="],
-
-    "micromark-util-character": ["micromark-util-character@2.1.1", "", { "dependencies": { "micromark-util-symbol": "^2.0.0", "micromark-util-types": "^2.0.0" } }, ""],
+    "meshoptimizer": [
+      "meshoptimizer@0.22.0",
+      "",
+      {},
+      "sha512-IebiK79sqIy+E4EgOr+CAw+Ke8hAspXKzBd0JdgEmPHiAwmvEj2S4h1rfvo+o/BnfEYd/jAOg5IeeIjzlzSnDg=="
+    ],
+
+    "micromark-util-character": [
+      "micromark-util-character@2.1.1",
+      "",
+      {
+        "dependencies": {
+          "micromark-util-symbol": "^2.0.0",
+          "micromark-util-types": "^2.0.0"
+        }
+      },
+      ""
+    ],
 
     "micromark-util-encode": ["micromark-util-encode@2.0.1", "", {}, ""],
 
-    "micromark-util-sanitize-uri": ["micromark-util-sanitize-uri@2.0.1", "", { "dependencies": { "micromark-util-character": "^2.0.0", "micromark-util-encode": "^2.0.0", "micromark-util-symbol": "^2.0.0" } }, ""],
+    "micromark-util-sanitize-uri": [
+      "micromark-util-sanitize-uri@2.0.1",
+      "",
+      {
+        "dependencies": {
+          "micromark-util-character": "^2.0.0",
+          "micromark-util-encode": "^2.0.0",
+          "micromark-util-symbol": "^2.0.0"
+        }
+      },
+      ""
+    ],
 
     "micromark-util-symbol": ["micromark-util-symbol@2.0.1", "", {}, ""],
 
     "micromark-util-types": ["micromark-util-types@2.0.2", "", {}, ""],
 
-    "micromatch": ["micromatch@4.0.8", "", { "dependencies": { "braces": "^3.0.3", "picomatch": "^2.3.1" } }, ""],
+    "micromatch": [
+      "micromatch@4.0.8",
+      "",
+      { "dependencies": { "braces": "^3.0.3", "picomatch": "^2.3.1" } },
+      ""
+    ],
 
     "mimic-function": ["mimic-function@5.0.1", "", {}, ""],
 
     "minimist": ["minimist@1.2.8", "", {}, ""],
 
-    "motion": ["motion@12.23.24", "", { "dependencies": { "framer-motion": "^12.23.24", "tslib": "^2.4.0" }, "peerDependencies": { "@emotion/is-prop-valid": "*", "react": "^18.0.0 || ^19.0.0", "react-dom": "^18.0.0 || ^19.0.0" }, "optionalPeers": ["@emotion/is-prop-valid"] }, ""],
-
-    "motion-dom": ["motion-dom@12.23.23", "", { "dependencies": { "motion-utils": "^12.23.6" } }, ""],
+    "motion": [
+      "motion@12.23.24",
+      "",
+      {
+        "dependencies": { "framer-motion": "^12.23.24", "tslib": "^2.4.0" },
+        "peerDependencies": {
+          "@emotion/is-prop-valid": "*",
+          "react": "^18.0.0 || ^19.0.0",
+          "react-dom": "^18.0.0 || ^19.0.0"
+        },
+        "optionalPeers": ["@emotion/is-prop-valid"]
+      },
+      ""
+    ],
+
+    "motion-dom": [
+      "motion-dom@12.23.23",
+      "",
+      { "dependencies": { "motion-utils": "^12.23.6" } },
+      ""
+    ],
 
     "motion-utils": ["motion-utils@12.23.6", "", {}, ""],
 
@@ -756,27 +3077,147 @@
 
     "nanoid": ["nanoid@3.3.11", "", { "bin": "bin/nanoid.cjs" }, ""],
 
-    "next": ["next@16.0.1", "", { "dependencies": { "@next/env": "16.0.1", "@swc/helpers": "0.5.15", "caniuse-lite": "^1.0.30001579", "postcss": "8.4.31", "styled-jsx": "5.1.6" }, "optionalDependencies": { "@next/swc-darwin-arm64": "16.0.1", "@next/swc-darwin-x64": "16.0.1", "@next/swc-linux-arm64-gnu": "16.0.1", "@next/swc-linux-arm64-musl": "16.0.1", "@next/swc-linux-x64-gnu": "16.0.1", "@next/swc-linux-x64-musl": "16.0.1", "@next/swc-win32-arm64-msvc": "16.0.1", "@next/swc-win32-x64-msvc": "16.0.1", "sharp": "^0.34.4" }, "peerDependencies": { "@opentelemetry/api": "^1.1.0", "@playwright/test": "^1.51.1", "babel-plugin-react-compiler": "*", "react": "^18.2.0 || 19.0.0-rc-de68d2f4-20241204 || ^19.0.0", "react-dom": "^18.2.0 || 19.0.0-rc-de68d2f4-20241204 || ^19.0.0", "sass": "^1.3.0" }, "optionalPeers": ["@playwright/test", "babel-plugin-react-compiler", "sass"], "bin": "dist/bin/next" }, ""],
-
-    "next-themes": ["next-themes@0.4.6", "", { "peerDependencies": { "react": "^16.8 || ^17 || ^18 || ^19 || ^19.0.0-rc", "react-dom": "^16.8 || ^17 || ^18 || ^19 || ^19.0.0-rc" } }, "sha512-pZvgD5L0IEvX5/9GWyHMf3m8BKiVQwsCMHfoFosXtXBMnaS0ZnIJ9ST4b4NqLVKDEm8QBxoNNGNaBv2JNF6XNA=="],
-
-    "nypm": ["nypm@0.6.2", "", { "dependencies": { "citty": "^0.1.6", "consola": "^3.4.2", "pathe": "^2.0.3", "pkg-types": "^2.3.0", "tinyexec": "^1.0.1" }, "bin": "dist/cli.mjs" }, ""],
-
-    "onetime": ["onetime@7.0.0", "", { "dependencies": { "mimic-function": "^5.0.0" } }, ""],
+    "next": [
+      "next@16.0.1",
+      "",
+      {
+        "dependencies": {
+          "@next/env": "16.0.1",
+          "@swc/helpers": "0.5.15",
+          "caniuse-lite": "^1.0.30001579",
+          "postcss": "8.4.31",
+          "styled-jsx": "5.1.6"
+        },
+        "optionalDependencies": {
+          "@next/swc-darwin-arm64": "16.0.1",
+          "@next/swc-darwin-x64": "16.0.1",
+          "@next/swc-linux-arm64-gnu": "16.0.1",
+          "@next/swc-linux-arm64-musl": "16.0.1",
+          "@next/swc-linux-x64-gnu": "16.0.1",
+          "@next/swc-linux-x64-musl": "16.0.1",
+          "@next/swc-win32-arm64-msvc": "16.0.1",
+          "@next/swc-win32-x64-msvc": "16.0.1",
+          "sharp": "^0.34.4"
+        },
+        "peerDependencies": {
+          "@opentelemetry/api": "^1.1.0",
+          "@playwright/test": "^1.51.1",
+          "babel-plugin-react-compiler": "*",
+          "react": "^18.2.0 || 19.0.0-rc-de68d2f4-20241204 || ^19.0.0",
+          "react-dom": "^18.2.0 || 19.0.0-rc-de68d2f4-20241204 || ^19.0.0",
+          "sass": "^1.3.0"
+        },
+        "optionalPeers": [
+          "@playwright/test",
+          "babel-plugin-react-compiler",
+          "sass"
+        ],
+        "bin": "dist/bin/next"
+      },
+      ""
+    ],
+
+    "next-themes": [
+      "next-themes@0.4.6",
+      "",
+      {
+        "peerDependencies": {
+          "react": "^16.8 || ^17 || ^18 || ^19 || ^19.0.0-rc",
+          "react-dom": "^16.8 || ^17 || ^18 || ^19 || ^19.0.0-rc"
+        }
+      },
+      "sha512-pZvgD5L0IEvX5/9GWyHMf3m8BKiVQwsCMHfoFosXtXBMnaS0ZnIJ9ST4b4NqLVKDEm8QBxoNNGNaBv2JNF6XNA=="
+    ],
+
+    "nypm": [
+      "nypm@0.6.2",
+      "",
+      {
+        "dependencies": {
+          "citty": "^0.1.6",
+          "consola": "^3.4.2",
+          "pathe": "^2.0.3",
+          "pkg-types": "^2.3.0",
+          "tinyexec": "^1.0.1"
+        },
+        "bin": "dist/cli.mjs"
+      },
+      ""
+    ],
+
+    "onetime": [
+      "onetime@7.0.0",
+      "",
+      { "dependencies": { "mimic-function": "^5.0.0" } },
+      ""
+    ],
 
     "oniguruma-parser": ["oniguruma-parser@0.12.1", "", {}, ""],
 
-    "oniguruma-to-es": ["oniguruma-to-es@4.3.3", "", { "dependencies": { "oniguruma-parser": "^0.12.1", "regex": "^6.0.1", "regex-recursion": "^6.0.2" } }, ""],
-
-    "p-limit": ["p-limit@4.0.0", "", { "dependencies": { "yocto-queue": "^1.0.0" } }, ""],
-
-    "p-locate": ["p-locate@6.0.0", "", { "dependencies": { "p-limit": "^4.0.0" } }, ""],
-
-    "parent-module": ["parent-module@1.0.1", "", { "dependencies": { "callsites": "^3.0.0" } }, ""],
-
-    "parse-entities": ["parse-entities@4.0.2", "", { "dependencies": { "@types/unist": "^2.0.0", "character-entities-legacy": "^3.0.0", "character-reference-invalid": "^2.0.0", "decode-named-character-reference": "^1.0.0", "is-alphanumerical": "^2.0.0", "is-decimal": "^2.0.0", "is-hexadecimal": "^2.0.0" } }, "sha512-GG2AQYWoLgL877gQIKeRPGO1xF9+eG1ujIb5soS5gPvLQ1y2o8FL90w2QWNdf9I361Mpp7726c+lj3U0qK1uGw=="],
-
-    "parse-json": ["parse-json@5.2.0", "", { "dependencies": { "@babel/code-frame": "^7.0.0", "error-ex": "^1.3.1", "json-parse-even-better-errors": "^2.3.0", "lines-and-columns": "^1.1.6" } }, ""],
+    "oniguruma-to-es": [
+      "oniguruma-to-es@4.3.3",
+      "",
+      {
+        "dependencies": {
+          "oniguruma-parser": "^0.12.1",
+          "regex": "^6.0.1",
+          "regex-recursion": "^6.0.2"
+        }
+      },
+      ""
+    ],
+
+    "p-limit": [
+      "p-limit@4.0.0",
+      "",
+      { "dependencies": { "yocto-queue": "^1.0.0" } },
+      ""
+    ],
+
+    "p-locate": [
+      "p-locate@6.0.0",
+      "",
+      { "dependencies": { "p-limit": "^4.0.0" } },
+      ""
+    ],
+
+    "parent-module": [
+      "parent-module@1.0.1",
+      "",
+      { "dependencies": { "callsites": "^3.0.0" } },
+      ""
+    ],
+
+    "parse-entities": [
+      "parse-entities@4.0.2",
+      "",
+      {
+        "dependencies": {
+          "@types/unist": "^2.0.0",
+          "character-entities-legacy": "^3.0.0",
+          "character-reference-invalid": "^2.0.0",
+          "decode-named-character-reference": "^1.0.0",
+          "is-alphanumerical": "^2.0.0",
+          "is-decimal": "^2.0.0",
+          "is-hexadecimal": "^2.0.0"
+        }
+      },
+      "sha512-GG2AQYWoLgL877gQIKeRPGO1xF9+eG1ujIb5soS5gPvLQ1y2o8FL90w2QWNdf9I361Mpp7726c+lj3U0qK1uGw=="
+    ],
+
+    "parse-json": [
+      "parse-json@5.2.0",
+      "",
+      {
+        "dependencies": {
+          "@babel/code-frame": "^7.0.0",
+          "error-ex": "^1.3.1",
+          "json-parse-even-better-errors": "^2.3.0",
+          "lines-and-columns": "^1.1.6"
+        }
+      },
+      ""
+    ],
 
     "path-exists": ["path-exists@5.0.0", "", {}, ""],
 
@@ -788,37 +3229,229 @@
 
     "pidtree": ["pidtree@0.6.0", "", { "bin": "bin/pidtree.js" }, ""],
 
-    "pkg-types": ["pkg-types@2.3.0", "", { "dependencies": { "confbox": "^0.2.2", "exsolve": "^1.0.7", "pathe": "^2.0.3" } }, ""],
-
-    "postcss": ["postcss@8.5.6", "", { "dependencies": { "nanoid": "^3.3.11", "picocolors": "^1.1.1", "source-map-js": "^1.2.1" } }, ""],
-
-    "postprocessing": ["postprocessing@6.37.8", "", { "peerDependencies": { "three": ">= 0.157.0 < 0.181.0" } }, ""],
-
-    "prismjs": ["prismjs@1.30.0", "", {}, "sha512-DEvV2ZF2r2/63V+tK8hQvrR2ZGn10srHbXviTlcv7Kpzw8jWiNTqbVgjO3IY8RxrrOUF8VPMQQFysYYYv0YZxw=="],
+    "pkg-types": [
+      "pkg-types@2.3.0",
+      "",
+      {
+        "dependencies": {
+          "confbox": "^0.2.2",
+          "exsolve": "^1.0.7",
+          "pathe": "^2.0.3"
+        }
+      },
+      ""
+    ],
+
+    "postcss": [
+      "postcss@8.5.6",
+      "",
+      {
+        "dependencies": {
+          "nanoid": "^3.3.11",
+          "picocolors": "^1.1.1",
+          "source-map-js": "^1.2.1"
+        }
+      },
+      ""
+    ],
+
+    "postprocessing": [
+      "postprocessing@6.37.8",
+      "",
+      { "peerDependencies": { "three": ">= 0.157.0 < 0.181.0" } },
+      ""
+    ],
+
+    "prismjs": [
+      "prismjs@1.30.0",
+      "",
+      {},
+      "sha512-DEvV2ZF2r2/63V+tK8hQvrR2ZGn10srHbXviTlcv7Kpzw8jWiNTqbVgjO3IY8RxrrOUF8VPMQQFysYYYv0YZxw=="
+    ],
 
     "promptsmith-ts": ["promptsmith-ts@workspace:apps/core"],
 
     "property-information": ["property-information@7.1.0", "", {}, ""],
 
-    "radix-ui": ["radix-ui@1.4.3", "", { "dependencies": { "@radix-ui/primitive": "1.1.3", "@radix-ui/react-accessible-icon": "1.1.7", "@radix-ui/react-accordion": "1.2.12", "@radix-ui/react-alert-dialog": "1.1.15", "@radix-ui/react-arrow": "1.1.7", "@radix-ui/react-aspect-ratio": "1.1.7", "@radix-ui/react-avatar": "1.1.10", "@radix-ui/react-checkbox": "1.3.3", "@radix-ui/react-collapsible": "1.1.12", "@radix-ui/react-collection": "1.1.7", "@radix-ui/react-compose-refs": "1.1.2", "@radix-ui/react-context": "1.1.2", "@radix-ui/react-context-menu": "2.2.16", "@radix-ui/react-dialog": "1.1.15", "@radix-ui/react-direction": "1.1.1", "@radix-ui/react-dismissable-layer": "1.1.11", "@radix-ui/react-dropdown-menu": "2.1.16", "@radix-ui/react-focus-guards": "1.1.3", "@radix-ui/react-focus-scope": "1.1.7", "@radix-ui/react-form": "0.1.8", "@radix-ui/react-hover-card": "1.1.15", "@radix-ui/react-label": "2.1.7", "@radix-ui/react-menu": "2.1.16", "@radix-ui/react-menubar": "1.1.16", "@radix-ui/react-navigation-menu": "1.2.14", "@radix-ui/react-one-time-password-field": "0.1.8", "@radix-ui/react-password-toggle-field": "0.1.3", "@radix-ui/react-popover": "1.1.15", "@radix-ui/react-popper": "1.2.8", "@radix-ui/react-portal": "1.1.9", "@radix-ui/react-presence": "1.1.5", "@radix-ui/react-primitive": "2.1.3", "@radix-ui/react-progress": "1.1.7", "@radix-ui/react-radio-group": "1.3.8", "@radix-ui/react-roving-focus": "1.1.11", "@radix-ui/react-scroll-area": "1.2.10", "@radix-ui/react-select": "2.2.6", "@radix-ui/react-separator": "1.1.7", "@radix-ui/react-slider": "1.3.6", "@radix-ui/react-slot": "1.2.3", "@radix-ui/react-switch": "1.2.6", "@radix-ui/react-tabs": "1.1.13", "@radix-ui/react-toast": "1.2.15", "@radix-ui/react-toggle": "1.1.10", "@radix-ui/react-toggle-group": "1.1.11", "@radix-ui/react-toolbar": "1.1.11", "@radix-ui/react-tooltip": "1.2.8", "@radix-ui/react-use-callback-ref": "1.1.1", "@radix-ui/react-use-controllable-state": "1.2.2", "@radix-ui/react-use-effect-event": "0.0.2", "@radix-ui/react-use-escape-keydown": "1.1.1", "@radix-ui/react-use-is-hydrated": "0.1.0", "@radix-ui/react-use-layout-effect": "1.1.1", "@radix-ui/react-use-size": "1.1.1", "@radix-ui/react-visually-hidden": "1.2.3" }, "peerDependencies": { "@types/react": "*", "@types/react-dom": "*", "react": "^16.8 || ^17.0 || ^18.0 || ^19.0 || ^19.0.0-rc", "react-dom": "^16.8 || ^17.0 || ^18.0 || ^19.0 || ^19.0.0-rc" }, "optionalPeers": ["@types/react", "@types/react-dom"] }, "sha512-aWizCQiyeAenIdUbqEpXgRA1ya65P13NKn/W8rWkcN0OPkRDxdBVLWnIEDsS2RpwCK2nobI7oMUSmexzTDyAmA=="],
+    "radix-ui": [
+      "radix-ui@1.4.3",
+      "",
+      {
+        "dependencies": {
+          "@radix-ui/primitive": "1.1.3",
+          "@radix-ui/react-accessible-icon": "1.1.7",
+          "@radix-ui/react-accordion": "1.2.12",
+          "@radix-ui/react-alert-dialog": "1.1.15",
+          "@radix-ui/react-arrow": "1.1.7",
+          "@radix-ui/react-aspect-ratio": "1.1.7",
+          "@radix-ui/react-avatar": "1.1.10",
+          "@radix-ui/react-checkbox": "1.3.3",
+          "@radix-ui/react-collapsible": "1.1.12",
+          "@radix-ui/react-collection": "1.1.7",
+          "@radix-ui/react-compose-refs": "1.1.2",
+          "@radix-ui/react-context": "1.1.2",
+          "@radix-ui/react-context-menu": "2.2.16",
+          "@radix-ui/react-dialog": "1.1.15",
+          "@radix-ui/react-direction": "1.1.1",
+          "@radix-ui/react-dismissable-layer": "1.1.11",
+          "@radix-ui/react-dropdown-menu": "2.1.16",
+          "@radix-ui/react-focus-guards": "1.1.3",
+          "@radix-ui/react-focus-scope": "1.1.7",
+          "@radix-ui/react-form": "0.1.8",
+          "@radix-ui/react-hover-card": "1.1.15",
+          "@radix-ui/react-label": "2.1.7",
+          "@radix-ui/react-menu": "2.1.16",
+          "@radix-ui/react-menubar": "1.1.16",
+          "@radix-ui/react-navigation-menu": "1.2.14",
+          "@radix-ui/react-one-time-password-field": "0.1.8",
+          "@radix-ui/react-password-toggle-field": "0.1.3",
+          "@radix-ui/react-popover": "1.1.15",
+          "@radix-ui/react-popper": "1.2.8",
+          "@radix-ui/react-portal": "1.1.9",
+          "@radix-ui/react-presence": "1.1.5",
+          "@radix-ui/react-primitive": "2.1.3",
+          "@radix-ui/react-progress": "1.1.7",
+          "@radix-ui/react-radio-group": "1.3.8",
+          "@radix-ui/react-roving-focus": "1.1.11",
+          "@radix-ui/react-scroll-area": "1.2.10",
+          "@radix-ui/react-select": "2.2.6",
+          "@radix-ui/react-separator": "1.1.7",
+          "@radix-ui/react-slider": "1.3.6",
+          "@radix-ui/react-slot": "1.2.3",
+          "@radix-ui/react-switch": "1.2.6",
+          "@radix-ui/react-tabs": "1.1.13",
+          "@radix-ui/react-toast": "1.2.15",
+          "@radix-ui/react-toggle": "1.1.10",
+          "@radix-ui/react-toggle-group": "1.1.11",
+          "@radix-ui/react-toolbar": "1.1.11",
+          "@radix-ui/react-tooltip": "1.2.8",
+          "@radix-ui/react-use-callback-ref": "1.1.1",
+          "@radix-ui/react-use-controllable-state": "1.2.2",
+          "@radix-ui/react-use-effect-event": "0.0.2",
+          "@radix-ui/react-use-escape-keydown": "1.1.1",
+          "@radix-ui/react-use-is-hydrated": "0.1.0",
+          "@radix-ui/react-use-layout-effect": "1.1.1",
+          "@radix-ui/react-use-size": "1.1.1",
+          "@radix-ui/react-visually-hidden": "1.2.3"
+        },
+        "peerDependencies": {
+          "@types/react": "*",
+          "@types/react-dom": "*",
+          "react": "^16.8 || ^17.0 || ^18.0 || ^19.0 || ^19.0.0-rc",
+          "react-dom": "^16.8 || ^17.0 || ^18.0 || ^19.0 || ^19.0.0-rc"
+        },
+        "optionalPeers": ["@types/react", "@types/react-dom"]
+      },
+      "sha512-aWizCQiyeAenIdUbqEpXgRA1ya65P13NKn/W8rWkcN0OPkRDxdBVLWnIEDsS2RpwCK2nobI7oMUSmexzTDyAmA=="
+    ],
 
     "react": ["react@19.2.0", "", {}, ""],
 
-    "react-dom": ["react-dom@19.2.0", "", { "dependencies": { "scheduler": "^0.27.0" }, "peerDependencies": { "react": "^19.2.0" } }, ""],
-
-    "react-remove-scroll": ["react-remove-scroll@2.7.1", "", { "dependencies": { "react-remove-scroll-bar": "^2.3.7", "react-style-singleton": "^2.2.3", "tslib": "^2.1.0", "use-callback-ref": "^1.3.3", "use-sidecar": "^1.1.3" }, "peerDependencies": { "@types/react": "*", "react": "^16.8.0 || ^17.0.0 || ^18.0.0 || ^19.0.0 || ^19.0.0-rc" }, "optionalPeers": ["@types/react"] }, "sha512-HpMh8+oahmIdOuS5aFKKY6Pyog+FNaZV/XyJOq7b4YFwsFHe5yYfdbIalI4k3vU2nSDql7YskmUseHsRrJqIPA=="],
-
-    "react-remove-scroll-bar": ["react-remove-scroll-bar@2.3.8", "", { "dependencies": { "react-style-singleton": "^2.2.2", "tslib": "^2.0.0" }, "peerDependencies": { "@types/react": "*", "react": "^16.8.0 || ^17.0.0 || ^18.0.0 || ^19.0.0" }, "optionalPeers": ["@types/react"] }, "sha512-9r+yi9+mgU33AKcj6IbT9oRCO78WriSj6t/cF8DWBZJ9aOGPOTEDvdUDz1FwKim7QXWwmHqtdHnRJfhAxEG46Q=="],
-
-    "react-style-singleton": ["react-style-singleton@2.2.3", "", { "dependencies": { "get-nonce": "^1.0.0", "tslib": "^2.0.0" }, "peerDependencies": { "@types/react": "*", "react": "^16.8.0 || ^17.0.0 || ^18.0.0 || ^19.0.0 || ^19.0.0-rc" }, "optionalPeers": ["@types/react"] }, "sha512-b6jSvxvVnyptAiLjbkWLE/lOnR4lfTtDAl+eUC7RZy+QQWc6wRzIV2CE6xBuMmDxc2qIihtDCZD5NPOFl7fRBQ=="],
-
-    "react-syntax-highlighter": ["react-syntax-highlighter@16.1.0", "", { "dependencies": { "@babel/runtime": "^7.28.4", "highlight.js": "^10.4.1", "highlightjs-vue": "^1.0.0", "lowlight": "^1.17.0", "prismjs": "^1.30.0", "refractor": "^5.0.0" }, "peerDependencies": { "react": ">= 0.14.0" } }, "sha512-E40/hBiP5rCNwkeBN1vRP+xow1X0pndinO+z3h7HLsHyjztbyjfzNWNKuAsJj+7DLam9iT4AaaOZnueCU+Nplg=="],
-
-    "refractor": ["refractor@5.0.0", "", { "dependencies": { "@types/hast": "^3.0.0", "@types/prismjs": "^1.0.0", "hastscript": "^9.0.0", "parse-entities": "^4.0.0" } }, "sha512-QXOrHQF5jOpjjLfiNk5GFnWhRXvxjUVnlFxkeDmewR5sXkr3iM46Zo+CnRR8B+MDVqkULW4EcLVcRBNOPXHosw=="],
-
-    "regex": ["regex@6.0.1", "", { "dependencies": { "regex-utilities": "^2.3.0" } }, ""],
-
-    "regex-recursion": ["regex-recursion@6.0.2", "", { "dependencies": { "regex-utilities": "^2.3.0" } }, ""],
+    "react-dom": [
+      "react-dom@19.2.0",
+      "",
+      {
+        "dependencies": { "scheduler": "^0.27.0" },
+        "peerDependencies": { "react": "^19.2.0" }
+      },
+      ""
+    ],
+
+    "react-remove-scroll": [
+      "react-remove-scroll@2.7.1",
+      "",
+      {
+        "dependencies": {
+          "react-remove-scroll-bar": "^2.3.7",
+          "react-style-singleton": "^2.2.3",
+          "tslib": "^2.1.0",
+          "use-callback-ref": "^1.3.3",
+          "use-sidecar": "^1.1.3"
+        },
+        "peerDependencies": {
+          "@types/react": "*",
+          "react": "^16.8.0 || ^17.0.0 || ^18.0.0 || ^19.0.0 || ^19.0.0-rc"
+        },
+        "optionalPeers": ["@types/react"]
+      },
+      "sha512-HpMh8+oahmIdOuS5aFKKY6Pyog+FNaZV/XyJOq7b4YFwsFHe5yYfdbIalI4k3vU2nSDql7YskmUseHsRrJqIPA=="
+    ],
+
+    "react-remove-scroll-bar": [
+      "react-remove-scroll-bar@2.3.8",
+      "",
+      {
+        "dependencies": {
+          "react-style-singleton": "^2.2.2",
+          "tslib": "^2.0.0"
+        },
+        "peerDependencies": {
+          "@types/react": "*",
+          "react": "^16.8.0 || ^17.0.0 || ^18.0.0 || ^19.0.0"
+        },
+        "optionalPeers": ["@types/react"]
+      },
+      "sha512-9r+yi9+mgU33AKcj6IbT9oRCO78WriSj6t/cF8DWBZJ9aOGPOTEDvdUDz1FwKim7QXWwmHqtdHnRJfhAxEG46Q=="
+    ],
+
+    "react-style-singleton": [
+      "react-style-singleton@2.2.3",
+      "",
+      {
+        "dependencies": { "get-nonce": "^1.0.0", "tslib": "^2.0.0" },
+        "peerDependencies": {
+          "@types/react": "*",
+          "react": "^16.8.0 || ^17.0.0 || ^18.0.0 || ^19.0.0 || ^19.0.0-rc"
+        },
+        "optionalPeers": ["@types/react"]
+      },
+      "sha512-b6jSvxvVnyptAiLjbkWLE/lOnR4lfTtDAl+eUC7RZy+QQWc6wRzIV2CE6xBuMmDxc2qIihtDCZD5NPOFl7fRBQ=="
+    ],
+
+    "react-syntax-highlighter": [
+      "react-syntax-highlighter@16.1.0",
+      "",
+      {
+        "dependencies": {
+          "@babel/runtime": "^7.28.4",
+          "highlight.js": "^10.4.1",
+          "highlightjs-vue": "^1.0.0",
+          "lowlight": "^1.17.0",
+          "prismjs": "^1.30.0",
+          "refractor": "^5.0.0"
+        },
+        "peerDependencies": { "react": ">= 0.14.0" }
+      },
+      "sha512-E40/hBiP5rCNwkeBN1vRP+xow1X0pndinO+z3h7HLsHyjztbyjfzNWNKuAsJj+7DLam9iT4AaaOZnueCU+Nplg=="
+    ],
+
+    "refractor": [
+      "refractor@5.0.0",
+      "",
+      {
+        "dependencies": {
+          "@types/hast": "^3.0.0",
+          "@types/prismjs": "^1.0.0",
+          "hastscript": "^9.0.0",
+          "parse-entities": "^4.0.0"
+        }
+      },
+      "sha512-QXOrHQF5jOpjjLfiNk5GFnWhRXvxjUVnlFxkeDmewR5sXkr3iM46Zo+CnRR8B+MDVqkULW4EcLVcRBNOPXHosw=="
+    ],
+
+    "regex": [
+      "regex@6.0.1",
+      "",
+      { "dependencies": { "regex-utilities": "^2.3.0" } },
+      ""
+    ],
+
+    "regex-recursion": [
+      "regex-recursion@6.0.2",
+      "",
+      { "dependencies": { "regex-utilities": "^2.3.0" } },
+      ""
+    ],
 
     "regex-utilities": ["regex-utilities@2.3.0", "", {}, ""],
 
@@ -828,27 +3461,89 @@
 
     "resolve-from": ["resolve-from@5.0.0", "", {}, ""],
 
-    "restore-cursor": ["restore-cursor@5.1.0", "", { "dependencies": { "onetime": "^7.0.0", "signal-exit": "^4.1.0" } }, ""],
+    "restore-cursor": [
+      "restore-cursor@5.1.0",
+      "",
+      { "dependencies": { "onetime": "^7.0.0", "signal-exit": "^4.1.0" } },
+      ""
+    ],
 
     "rfdc": ["rfdc@1.4.1", "", {}, ""],
 
     "scheduler": ["scheduler@0.27.0", "", {}, ""],
 
-<<<<<<< HEAD
     "semver": ["semver@7.7.3", "", { "bin": "bin/semver.js" }, ""],
-=======
-    "sharp": ["sharp@0.34.5", "", { "dependencies": { "@img/colour": "^1.0.0", "detect-libc": "^2.1.2", "semver": "^7.7.3" }, "optionalDependencies": { "@img/sharp-darwin-arm64": "0.34.5", "@img/sharp-darwin-x64": "0.34.5", "@img/sharp-libvips-darwin-arm64": "1.2.4", "@img/sharp-libvips-darwin-x64": "1.2.4", "@img/sharp-libvips-linux-arm": "1.2.4", "@img/sharp-libvips-linux-arm64": "1.2.4", "@img/sharp-libvips-linux-ppc64": "1.2.4", "@img/sharp-libvips-linux-riscv64": "1.2.4", "@img/sharp-libvips-linux-s390x": "1.2.4", "@img/sharp-libvips-linux-x64": "1.2.4", "@img/sharp-libvips-linuxmusl-arm64": "1.2.4", "@img/sharp-libvips-linuxmusl-x64": "1.2.4", "@img/sharp-linux-arm": "0.34.5", "@img/sharp-linux-arm64": "0.34.5", "@img/sharp-linux-ppc64": "0.34.5", "@img/sharp-linux-riscv64": "0.34.5", "@img/sharp-linux-s390x": "0.34.5", "@img/sharp-linux-x64": "0.34.5", "@img/sharp-linuxmusl-arm64": "0.34.5", "@img/sharp-linuxmusl-x64": "0.34.5", "@img/sharp-wasm32": "0.34.5", "@img/sharp-win32-arm64": "0.34.5", "@img/sharp-win32-ia32": "0.34.5", "@img/sharp-win32-x64": "0.34.5" } }, "sha512-Ou9I5Ft9WNcCbXrU9cMgPBcCK8LiwLqcbywW3t4oDV37n1pzpuNLsYiAV8eODnjbtQlSDwZ2cUEeQz4E54Hltg=="],
->>>>>>> f1a71899
-
-    "sharp": ["sharp@0.34.4", "", { "dependencies": { "@img/colour": "^1.0.0", "detect-libc": "^2.1.0", "semver": "^7.7.2" }, "optionalDependencies": { "@img/sharp-libvips-linux-x64": "1.2.3", "@img/sharp-libvips-linuxmusl-x64": "1.2.3", "@img/sharp-linux-x64": "0.34.4", "@img/sharp-linuxmusl-x64": "0.34.4" } }, ""],
-
-    "shiki": ["shiki@3.15.0", "", { "dependencies": { "@shikijs/core": "3.15.0", "@shikijs/engine-javascript": "3.15.0", "@shikijs/engine-oniguruma": "3.15.0", "@shikijs/langs": "3.15.0", "@shikijs/themes": "3.15.0", "@shikijs/types": "3.15.0", "@shikijs/vscode-textmate": "^10.0.2", "@types/hast": "^3.0.4" } }, ""],
+
+    "sharp": [
+      "sharp@0.34.4",
+      "",
+      {
+        "dependencies": {
+          "@img/colour": "^1.0.0",
+          "detect-libc": "^2.1.0",
+          "semver": "^7.7.2"
+        },
+        "optionalDependencies": {
+          "@img/sharp-darwin-arm64": "0.34.4",
+          "@img/sharp-darwin-x64": "0.34.4",
+          "@img/sharp-libvips-darwin-arm64": "1.2.3",
+          "@img/sharp-libvips-darwin-x64": "1.2.3",
+          "@img/sharp-libvips-linux-arm": "1.2.3",
+          "@img/sharp-libvips-linux-arm64": "1.2.3",
+          "@img/sharp-libvips-linux-ppc64": "1.2.3",
+          "@img/sharp-libvips-linux-s390x": "1.2.3",
+          "@img/sharp-libvips-linux-x64": "1.2.3",
+          "@img/sharp-libvips-linuxmusl-arm64": "1.2.3",
+          "@img/sharp-libvips-linuxmusl-x64": "1.2.3",
+          "@img/sharp-linux-arm": "0.34.4",
+          "@img/sharp-linux-arm64": "0.34.4",
+          "@img/sharp-linux-ppc64": "0.34.4",
+          "@img/sharp-linux-s390x": "0.34.4",
+          "@img/sharp-linux-x64": "0.34.4",
+          "@img/sharp-linuxmusl-arm64": "0.34.4",
+          "@img/sharp-linuxmusl-x64": "0.34.4",
+          "@img/sharp-wasm32": "0.34.4",
+          "@img/sharp-win32-arm64": "0.34.4",
+          "@img/sharp-win32-ia32": "0.34.4",
+          "@img/sharp-win32-x64": "0.34.4"
+        }
+      },
+      "sha512-FUH39xp3SBPnxWvd5iib1X8XY7J0K0X7d93sie9CJg2PO8/7gmg89Nve6OjItK53/MlAushNNxteBYfM6DEuoA=="
+    ],
+
+    "shiki": [
+      "shiki@3.15.0",
+      "",
+      {
+        "dependencies": {
+          "@shikijs/core": "3.15.0",
+          "@shikijs/engine-javascript": "3.15.0",
+          "@shikijs/engine-oniguruma": "3.15.0",
+          "@shikijs/langs": "3.15.0",
+          "@shikijs/themes": "3.15.0",
+          "@shikijs/types": "3.15.0",
+          "@shikijs/vscode-textmate": "^10.0.2",
+          "@types/hast": "^3.0.4"
+        }
+      },
+      ""
+    ],
 
     "signal-exit": ["signal-exit@4.1.0", "", {}, ""],
 
     "sisteransi": ["sisteransi@1.0.5", "", {}, ""],
 
-    "slice-ansi": ["slice-ansi@7.1.2", "", { "dependencies": { "ansi-styles": "^6.2.1", "is-fullwidth-code-point": "^5.0.0" } }, ""],
+    "slice-ansi": [
+      "slice-ansi@7.1.2",
+      "",
+      {
+        "dependencies": {
+          "ansi-styles": "^6.2.1",
+          "is-fullwidth-code-point": "^5.0.0"
+        }
+      },
+      ""
+    ],
 
     "source-map-js": ["source-map-js@1.2.1", "", {}, ""],
 
@@ -858,23 +3553,63 @@
 
     "string-argv": ["string-argv@0.3.2", "", {}, ""],
 
-    "string-width": ["string-width@4.2.3", "", { "dependencies": { "emoji-regex": "^8.0.0", "is-fullwidth-code-point": "^3.0.0", "strip-ansi": "^6.0.1" } }, ""],
-
-    "stringify-entities": ["stringify-entities@4.0.4", "", { "dependencies": { "character-entities-html4": "^2.0.0", "character-entities-legacy": "^3.0.0" } }, ""],
-
-    "strip-ansi": ["strip-ansi@6.0.1", "", { "dependencies": { "ansi-regex": "^5.0.1" } }, ""],
-
-<<<<<<< HEAD
-    "styled-jsx": ["styled-jsx@5.1.6", "", { "dependencies": { "client-only": "0.0.1" }, "peerDependencies": { "react": ">= 16.8.0 || 17.x.x || ^18.0.0-0 || ^19.0.0-0" } }, ""],
-
-    "tailwind-merge": ["tailwind-merge@3.3.1", "", {}, ""],
-=======
-    "tailwind-merge": ["tailwind-merge@3.4.0", "", {}, "sha512-uSaO4gnW+b3Y2aWoWfFpX62vn2sR3skfhbjsEnaBI81WD1wBLlHZe5sWf0AqjksNdYTbGBEd0UasQMT3SNV15g=="],
-
-    "tailwindcss": ["tailwindcss@4.1.17", "", {}, "sha512-j9Ee2YjuQqYT9bbRTfTZht9W/ytp5H+jJpZKiYdP/bpnXARAuELt9ofP0lPnmHjbga7SNQIxdTAXCmtKVYjN+Q=="],
->>>>>>> f1a71899
-
-    "tailwindcss": ["tailwindcss@4.1.16", "", {}, ""],
+    "string-width": [
+      "string-width@4.2.3",
+      "",
+      {
+        "dependencies": {
+          "emoji-regex": "^8.0.0",
+          "is-fullwidth-code-point": "^3.0.0",
+          "strip-ansi": "^6.0.1"
+        }
+      },
+      ""
+    ],
+
+    "stringify-entities": [
+      "stringify-entities@4.0.4",
+      "",
+      {
+        "dependencies": {
+          "character-entities-html4": "^2.0.0",
+          "character-entities-legacy": "^3.0.0"
+        }
+      },
+      ""
+    ],
+
+    "strip-ansi": [
+      "strip-ansi@6.0.1",
+      "",
+      { "dependencies": { "ansi-regex": "^5.0.1" } },
+      ""
+    ],
+
+    "styled-jsx": [
+      "styled-jsx@5.1.6",
+      "",
+      {
+        "dependencies": { "client-only": "0.0.1" },
+        "peerDependencies": {
+          "react": ">= 16.8.0 || 17.x.x || ^18.0.0-0 || ^19.0.0-0"
+        }
+      },
+      ""
+    ],
+
+    "tailwind-merge": [
+      "tailwind-merge@3.3.1",
+      "",
+      {},
+      "sha512-gBXpgUm/3rp1lMZZrM/w7D8GKqshif0zAymAhbCyIt8KMe+0v9DQ7cdYLR4FHH/cKpdTXb+A/tKKU3eolfsI+g=="
+    ],
+
+    "tailwindcss": [
+      "tailwindcss@4.1.16",
+      "",
+      {},
+      "sha512-pONL5awpaQX4LN5eiv7moSiSPd/DLDzKVRJz8Q9PgzmAdd1R4307GQS2ZpfiN7ZmekdQrfhZZiSE5jkLR4WNaA=="
+    ],
 
     "tapable": ["tapable@2.3.0", "", {}, ""],
 
@@ -886,139 +3621,575 @@
 
     "tinyexec": ["tinyexec@1.0.1", "", {}, ""],
 
-    "to-regex-range": ["to-regex-range@5.0.1", "", { "dependencies": { "is-number": "^7.0.0" } }, ""],
+    "to-regex-range": [
+      "to-regex-range@5.0.1",
+      "",
+      { "dependencies": { "is-number": "^7.0.0" } },
+      ""
+    ],
 
     "trim-lines": ["trim-lines@3.0.1", "", {}, ""],
 
-    "trpc-cli": ["trpc-cli@0.12.0", "", { "dependencies": { "commander": "^14.0.0" }, "peerDependencies": { "@orpc/server": "^1.0.0", "@trpc/server": "^10.45.2 || ^11.0.1", "@valibot/to-json-schema": "^1.1.0", "effect": "^3.14.2 || ^4.0.0", "valibot": "^1.1.0", "zod": "^3.24.0 || ^4.0.0" }, "optionalPeers": ["@orpc/server", "@valibot/to-json-schema", "effect", "valibot"], "bin": "dist/bin.js" }, ""],
+    "trpc-cli": [
+      "trpc-cli@0.12.0",
+      "",
+      {
+        "dependencies": { "commander": "^14.0.0" },
+        "peerDependencies": {
+          "@orpc/server": "^1.0.0",
+          "@trpc/server": "^10.45.2 || ^11.0.1",
+          "@valibot/to-json-schema": "^1.1.0",
+          "effect": "^3.14.2 || ^4.0.0",
+          "valibot": "^1.1.0",
+          "zod": "^3.24.0 || ^4.0.0"
+        },
+        "optionalPeers": [
+          "@orpc/server",
+          "@valibot/to-json-schema",
+          "effect",
+          "valibot"
+        ],
+        "bin": "dist/bin.js"
+      },
+      ""
+    ],
 
     "tslib": ["tslib@2.8.1", "", {}, ""],
 
-    "turbo": ["turbo@2.5.8", "", { "optionalDependencies": { "turbo-linux-64": "2.5.8" }, "bin": "bin/turbo" }, ""],
-
-    "turbo-linux-64": ["turbo-linux-64@2.5.8", "", { "os": "linux", "cpu": "x64" }, ""],
+    "turbo": [
+      "turbo@2.5.8",
+      "",
+      {
+        "optionalDependencies": { "turbo-linux-64": "2.5.8" },
+        "bin": "bin/turbo"
+      },
+      ""
+    ],
+
+    "turbo-linux-64": [
+      "turbo-linux-64@2.5.8",
+      "",
+      { "os": "linux", "cpu": "x64" },
+      ""
+    ],
 
     "tw-animate-css": ["tw-animate-css@1.4.0", "", {}, ""],
 
-    "typescript": ["typescript@5.9.3", "", { "bin": { "tsc": "bin/tsc", "tsserver": "bin/tsserver" } }, ""],
-
-    "ultracite": ["ultracite@6.1.0", "", { "dependencies": { "@clack/prompts": "^0.11.0", "@trpc/server": "^11.6.0", "deepmerge": "^4.3.1", "jsonc-parser": "^3.3.1", "nypm": "^0.6.2", "trpc-cli": "^0.12.0", "zod": "^4.1.12" }, "bin": "dist/index.js" }, ""],
+    "typescript": [
+      "typescript@5.9.3",
+      "",
+      { "bin": { "tsc": "bin/tsc", "tsserver": "bin/tsserver" } },
+      ""
+    ],
+
+    "ultracite": [
+      "ultracite@6.1.0",
+      "",
+      {
+        "dependencies": {
+          "@clack/prompts": "^0.11.0",
+          "@trpc/server": "^11.6.0",
+          "deepmerge": "^4.3.1",
+          "jsonc-parser": "^3.3.1",
+          "nypm": "^0.6.2",
+          "trpc-cli": "^0.12.0",
+          "zod": "^4.1.12"
+        },
+        "bin": "dist/index.js"
+      },
+      ""
+    ],
 
     "undici-types": ["undici-types@6.21.0", "", {}, ""],
 
     "unicorn-magic": ["unicorn-magic@0.1.0", "", {}, ""],
 
-    "unist-util-is": ["unist-util-is@6.0.1", "", { "dependencies": { "@types/unist": "^3.0.0" } }, ""],
-
-    "unist-util-position": ["unist-util-position@5.0.0", "", { "dependencies": { "@types/unist": "^3.0.0" } }, ""],
-
-    "unist-util-stringify-position": ["unist-util-stringify-position@4.0.0", "", { "dependencies": { "@types/unist": "^3.0.0" } }, ""],
-
-    "unist-util-visit": ["unist-util-visit@5.0.0", "", { "dependencies": { "@types/unist": "^3.0.0", "unist-util-is": "^6.0.0", "unist-util-visit-parents": "^6.0.0" } }, ""],
-
-    "unist-util-visit-parents": ["unist-util-visit-parents@6.0.2", "", { "dependencies": { "@types/unist": "^3.0.0", "unist-util-is": "^6.0.0" } }, ""],
-
-    "use-callback-ref": ["use-callback-ref@1.3.3", "", { "dependencies": { "tslib": "^2.0.0" }, "peerDependencies": { "@types/react": "*", "react": "^16.8.0 || ^17.0.0 || ^18.0.0 || ^19.0.0 || ^19.0.0-rc" }, "optionalPeers": ["@types/react"] }, "sha512-jQL3lRnocaFtu3V00JToYz/4QkNWswxijDaCVNZRiRTO3HQDLsdu1ZtmIUvV4yPp+rvWm5j0y0TG/S61cuijTg=="],
-
-    "use-sidecar": ["use-sidecar@1.1.3", "", { "dependencies": { "detect-node-es": "^1.1.0", "tslib": "^2.0.0" }, "peerDependencies": { "@types/react": "*", "react": "^16.8.0 || ^17.0.0 || ^18.0.0 || ^19.0.0 || ^19.0.0-rc" }, "optionalPeers": ["@types/react"] }, "sha512-Fedw0aZvkhynoPYlA5WXrMCAMm+nSWdZt6lzJQ7Ok8S6Q+VsHmHpRWndVRJ8Be0ZbkfPc5LRYH+5XrzXcEeLRQ=="],
-
-    "use-sync-external-store": ["use-sync-external-store@1.6.0", "", { "peerDependencies": { "react": "^16.8.0 || ^17.0.0 || ^18.0.0 || ^19.0.0" } }, "sha512-Pp6GSwGP/NrPIrxVFAIkOQeyw8lFenOHijQWkUTrDvrF4ALqylP2C/KCkeS9dpUM3KvYRQhna5vt7IL95+ZQ9w=="],
-
-    "vfile": ["vfile@6.0.3", "", { "dependencies": { "@types/unist": "^3.0.0", "vfile-message": "^4.0.0" } }, ""],
-
-    "vfile-message": ["vfile-message@4.0.3", "", { "dependencies": { "@types/unist": "^3.0.0", "unist-util-stringify-position": "^4.0.0" } }, ""],
-
-    "wrap-ansi": ["wrap-ansi@9.0.2", "", { "dependencies": { "ansi-styles": "^6.2.1", "string-width": "^7.0.0", "strip-ansi": "^7.1.0" } }, ""],
+    "unist-util-is": [
+      "unist-util-is@6.0.1",
+      "",
+      { "dependencies": { "@types/unist": "^3.0.0" } },
+      ""
+    ],
+
+    "unist-util-position": [
+      "unist-util-position@5.0.0",
+      "",
+      { "dependencies": { "@types/unist": "^3.0.0" } },
+      ""
+    ],
+
+    "unist-util-stringify-position": [
+      "unist-util-stringify-position@4.0.0",
+      "",
+      { "dependencies": { "@types/unist": "^3.0.0" } },
+      ""
+    ],
+
+    "unist-util-visit": [
+      "unist-util-visit@5.0.0",
+      "",
+      {
+        "dependencies": {
+          "@types/unist": "^3.0.0",
+          "unist-util-is": "^6.0.0",
+          "unist-util-visit-parents": "^6.0.0"
+        }
+      },
+      ""
+    ],
+
+    "unist-util-visit-parents": [
+      "unist-util-visit-parents@6.0.2",
+      "",
+      {
+        "dependencies": { "@types/unist": "^3.0.0", "unist-util-is": "^6.0.0" }
+      },
+      ""
+    ],
+
+    "use-callback-ref": [
+      "use-callback-ref@1.3.3",
+      "",
+      {
+        "dependencies": { "tslib": "^2.0.0" },
+        "peerDependencies": {
+          "@types/react": "*",
+          "react": "^16.8.0 || ^17.0.0 || ^18.0.0 || ^19.0.0 || ^19.0.0-rc"
+        },
+        "optionalPeers": ["@types/react"]
+      },
+      "sha512-jQL3lRnocaFtu3V00JToYz/4QkNWswxijDaCVNZRiRTO3HQDLsdu1ZtmIUvV4yPp+rvWm5j0y0TG/S61cuijTg=="
+    ],
+
+    "use-sidecar": [
+      "use-sidecar@1.1.3",
+      "",
+      {
+        "dependencies": { "detect-node-es": "^1.1.0", "tslib": "^2.0.0" },
+        "peerDependencies": {
+          "@types/react": "*",
+          "react": "^16.8.0 || ^17.0.0 || ^18.0.0 || ^19.0.0 || ^19.0.0-rc"
+        },
+        "optionalPeers": ["@types/react"]
+      },
+      "sha512-Fedw0aZvkhynoPYlA5WXrMCAMm+nSWdZt6lzJQ7Ok8S6Q+VsHmHpRWndVRJ8Be0ZbkfPc5LRYH+5XrzXcEeLRQ=="
+    ],
+
+    "use-sync-external-store": [
+      "use-sync-external-store@1.6.0",
+      "",
+      {
+        "peerDependencies": {
+          "react": "^16.8.0 || ^17.0.0 || ^18.0.0 || ^19.0.0"
+        }
+      },
+      "sha512-Pp6GSwGP/NrPIrxVFAIkOQeyw8lFenOHijQWkUTrDvrF4ALqylP2C/KCkeS9dpUM3KvYRQhna5vt7IL95+ZQ9w=="
+    ],
+
+    "vfile": [
+      "vfile@6.0.3",
+      "",
+      {
+        "dependencies": { "@types/unist": "^3.0.0", "vfile-message": "^4.0.0" }
+      },
+      ""
+    ],
+
+    "vfile-message": [
+      "vfile-message@4.0.3",
+      "",
+      {
+        "dependencies": {
+          "@types/unist": "^3.0.0",
+          "unist-util-stringify-position": "^4.0.0"
+        }
+      },
+      ""
+    ],
+
+    "wrap-ansi": [
+      "wrap-ansi@9.0.2",
+      "",
+      {
+        "dependencies": {
+          "ansi-styles": "^6.2.1",
+          "string-width": "^7.0.0",
+          "strip-ansi": "^7.1.0"
+        }
+      },
+      ""
+    ],
 
     "y18n": ["y18n@5.0.8", "", {}, ""],
 
     "yaml": ["yaml@2.8.1", "", { "bin": "bin.mjs" }, ""],
 
-    "yargs": ["yargs@17.7.2", "", { "dependencies": { "cliui": "^8.0.1", "escalade": "^3.1.1", "get-caller-file": "^2.0.5", "require-directory": "^2.1.1", "string-width": "^4.2.3", "y18n": "^5.0.5", "yargs-parser": "^21.1.1" } }, ""],
+    "yargs": [
+      "yargs@17.7.2",
+      "",
+      {
+        "dependencies": {
+          "cliui": "^8.0.1",
+          "escalade": "^3.1.1",
+          "get-caller-file": "^2.0.5",
+          "require-directory": "^2.1.1",
+          "string-width": "^4.2.3",
+          "y18n": "^5.0.5",
+          "yargs-parser": "^21.1.1"
+        }
+      },
+      ""
+    ],
 
     "yargs-parser": ["yargs-parser@21.1.1", "", {}, ""],
 
     "yocto-queue": ["yocto-queue@1.2.1", "", {}, ""],
 
-    "zod": ["zod@4.1.12", "", {}, "sha512-JInaHOamG8pt5+Ey8kGmdcAcg3OL9reK8ltczgHTAwNhMys/6ThXHityHxVV2p3fkw/c+MAvBHFVYHFZDmjMCQ=="],
+    "zod": [
+      "zod@4.1.12",
+      "",
+      {},
+      "sha512-JInaHOamG8pt5+Ey8kGmdcAcg3OL9reK8ltczgHTAwNhMys/6ThXHityHxVV2p3fkw/c+MAvBHFVYHFZDmjMCQ=="
+    ],
 
     "zwitch": ["zwitch@2.0.4", "", {}, ""],
 
-    "@commitlint/is-ignored/semver": ["semver@7.7.3", "", { "bin": "bin/semver.js" }, ""],
-
-    "@radix-ui/react-alert-dialog/@radix-ui/react-slot": ["@radix-ui/react-slot@1.2.3", "", { "dependencies": { "@radix-ui/react-compose-refs": "1.1.2" }, "peerDependencies": { "@types/react": "*", "react": "^16.8 || ^17.0 || ^18.0 || ^19.0 || ^19.0.0-rc" }, "optionalPeers": ["@types/react"] }, "sha512-aeNmHnBxbi2St0au6VBVC7JXFlhLlOnvIIlePNniyUNAClzmtAUEY8/pBiK3iHjufOlwA+c20/8jngo7xcrg8A=="],
-
-    "@radix-ui/react-collection/@radix-ui/react-slot": ["@radix-ui/react-slot@1.2.3", "", { "dependencies": { "@radix-ui/react-compose-refs": "1.1.2" }, "peerDependencies": { "@types/react": "*", "react": "^16.8 || ^17.0 || ^18.0 || ^19.0 || ^19.0.0-rc" }, "optionalPeers": ["@types/react"] }, "sha512-aeNmHnBxbi2St0au6VBVC7JXFlhLlOnvIIlePNniyUNAClzmtAUEY8/pBiK3iHjufOlwA+c20/8jngo7xcrg8A=="],
-
-    "@radix-ui/react-dialog/@radix-ui/react-slot": ["@radix-ui/react-slot@1.2.3", "", { "dependencies": { "@radix-ui/react-compose-refs": "1.1.2" }, "peerDependencies": { "@types/react": "*", "react": "^16.8 || ^17.0 || ^18.0 || ^19.0 || ^19.0.0-rc" }, "optionalPeers": ["@types/react"] }, "sha512-aeNmHnBxbi2St0au6VBVC7JXFlhLlOnvIIlePNniyUNAClzmtAUEY8/pBiK3iHjufOlwA+c20/8jngo7xcrg8A=="],
-
-    "@radix-ui/react-menu/@radix-ui/react-slot": ["@radix-ui/react-slot@1.2.3", "", { "dependencies": { "@radix-ui/react-compose-refs": "1.1.2" }, "peerDependencies": { "@types/react": "*", "react": "^16.8 || ^17.0 || ^18.0 || ^19.0 || ^19.0.0-rc" }, "optionalPeers": ["@types/react"] }, "sha512-aeNmHnBxbi2St0au6VBVC7JXFlhLlOnvIIlePNniyUNAClzmtAUEY8/pBiK3iHjufOlwA+c20/8jngo7xcrg8A=="],
-
-    "@radix-ui/react-popover/@radix-ui/react-slot": ["@radix-ui/react-slot@1.2.3", "", { "dependencies": { "@radix-ui/react-compose-refs": "1.1.2" }, "peerDependencies": { "@types/react": "*", "react": "^16.8 || ^17.0 || ^18.0 || ^19.0 || ^19.0.0-rc" }, "optionalPeers": ["@types/react"] }, "sha512-aeNmHnBxbi2St0au6VBVC7JXFlhLlOnvIIlePNniyUNAClzmtAUEY8/pBiK3iHjufOlwA+c20/8jngo7xcrg8A=="],
-
-    "@radix-ui/react-primitive/@radix-ui/react-slot": ["@radix-ui/react-slot@1.2.3", "", { "dependencies": { "@radix-ui/react-compose-refs": "1.1.2" }, "peerDependencies": { "@types/react": "*", "react": "^16.8 || ^17.0 || ^18.0 || ^19.0 || ^19.0.0-rc" }, "optionalPeers": ["@types/react"] }, "sha512-aeNmHnBxbi2St0au6VBVC7JXFlhLlOnvIIlePNniyUNAClzmtAUEY8/pBiK3iHjufOlwA+c20/8jngo7xcrg8A=="],
-
-    "@radix-ui/react-select/@radix-ui/react-slot": ["@radix-ui/react-slot@1.2.3", "", { "dependencies": { "@radix-ui/react-compose-refs": "1.1.2" }, "peerDependencies": { "@types/react": "*", "react": "^16.8 || ^17.0 || ^18.0 || ^19.0 || ^19.0.0-rc" }, "optionalPeers": ["@types/react"] }, "sha512-aeNmHnBxbi2St0au6VBVC7JXFlhLlOnvIIlePNniyUNAClzmtAUEY8/pBiK3iHjufOlwA+c20/8jngo7xcrg8A=="],
-
-    "@radix-ui/react-tooltip/@radix-ui/react-slot": ["@radix-ui/react-slot@1.2.3", "", { "dependencies": { "@radix-ui/react-compose-refs": "1.1.2" }, "peerDependencies": { "@types/react": "*", "react": "^16.8 || ^17.0 || ^18.0 || ^19.0 || ^19.0.0-rc" }, "optionalPeers": ["@types/react"] }, "sha512-aeNmHnBxbi2St0au6VBVC7JXFlhLlOnvIIlePNniyUNAClzmtAUEY8/pBiK3iHjufOlwA+c20/8jngo7xcrg8A=="],
-
-<<<<<<< HEAD
-    "@types/conventional-commits-parser/@types/node": ["@types/node@24.9.2", "", { "dependencies": { "undici-types": "~7.16.0" } }, ""],
-=======
-    "@tailwindcss/oxide-wasm32-wasi/@emnapi/core": ["@emnapi/core@1.6.0", "", { "dependencies": { "@emnapi/wasi-threads": "1.1.0", "tslib": "^2.4.0" }, "bundled": true }, "sha512-zq/ay+9fNIJJtJiZxdTnXS20PllcYMX3OE23ESc4HK/bdYu3cOWYVhsOhVnXALfU/uqJIxn5NBPd9z4v+SfoSg=="],
-
-    "@radix-ui/react-primitive/@radix-ui/react-slot": ["@radix-ui/react-slot@1.2.3", "", { "dependencies": { "@radix-ui/react-compose-refs": "1.1.2" }, "peerDependencies": { "@types/react": "*", "react": "^16.8 || ^17.0 || ^18.0 || ^19.0 || ^19.0.0-rc" }, "optionalPeers": ["@types/react"] }, "sha512-aeNmHnBxbi2St0au6VBVC7JXFlhLlOnvIIlePNniyUNAClzmtAUEY8/pBiK3iHjufOlwA+c20/8jngo7xcrg8A=="],
-
-    "@radix-ui/react-select/@radix-ui/react-slot": ["@radix-ui/react-slot@1.2.3", "", { "dependencies": { "@radix-ui/react-compose-refs": "1.1.2" }, "peerDependencies": { "@types/react": "*", "react": "^16.8 || ^17.0 || ^18.0 || ^19.0 || ^19.0.0-rc" }, "optionalPeers": ["@types/react"] }, "sha512-aeNmHnBxbi2St0au6VBVC7JXFlhLlOnvIIlePNniyUNAClzmtAUEY8/pBiK3iHjufOlwA+c20/8jngo7xcrg8A=="],
-
-    "@radix-ui/react-tooltip/@radix-ui/react-slot": ["@radix-ui/react-slot@1.2.3", "", { "dependencies": { "@radix-ui/react-compose-refs": "1.1.2" }, "peerDependencies": { "@types/react": "*", "react": "^16.8 || ^17.0 || ^18.0 || ^19.0 || ^19.0.0-rc" }, "optionalPeers": ["@types/react"] }, "sha512-aeNmHnBxbi2St0au6VBVC7JXFlhLlOnvIIlePNniyUNAClzmtAUEY8/pBiK3iHjufOlwA+c20/8jngo7xcrg8A=="],
-
-    "@tailwindcss/oxide-wasm32-wasi/@emnapi/core": ["@emnapi/core@1.7.0", "", { "dependencies": { "@emnapi/wasi-threads": "1.1.0", "tslib": "^2.4.0" }, "bundled": true }, "sha512-pJdKGq/1iquWYtv1RRSljZklxHCOCAJFJrImO5ZLKPJVJlVUcs8yFwNQlqS0Lo8xT1VAXXTCZocF9n26FWEKsw=="],
-
-    "@tailwindcss/oxide-wasm32-wasi/@emnapi/runtime": ["@emnapi/runtime@1.7.0", "", { "dependencies": { "tslib": "^2.4.0" }, "bundled": true }, "sha512-oAYoQnCYaQZKVS53Fq23ceWMRxq5EhQsE0x0RdQ55jT7wagMu5k+fS39v1fiSLrtrLQlXwVINenqhLMtTrV/1Q=="],
-
-    "@tailwindcss/oxide-wasm32-wasi/@emnapi/wasi-threads": ["@emnapi/wasi-threads@1.1.0", "", { "dependencies": { "tslib": "^2.4.0" }, "bundled": true }, "sha512-WI0DdZ8xFSbgMjR1sFsKABJ/C5OnRrjT06JXbZKexJGrDuPTzZdDYfFlsgcCXCyf+suG5QU2e/y1Wo2V/OapLQ=="],
-
-    "@tailwindcss/oxide-wasm32-wasi/@napi-rs/wasm-runtime": ["@napi-rs/wasm-runtime@1.0.7", "", { "dependencies": { "@emnapi/core": "^1.5.0", "@emnapi/runtime": "^1.5.0", "@tybys/wasm-util": "^0.10.1" }, "bundled": true }, "sha512-SeDnOO0Tk7Okiq6DbXmmBODgOAb9dp9gjlphokTUxmt8U3liIP1ZsozBahH69j/RJv+Rfs6IwUKHTgQYJ/HBAw=="],
->>>>>>> f1a71899
-
-    "bun-types/@types/node": ["@types/node@24.9.2", "", { "dependencies": { "undici-types": "~7.16.0" } }, ""],
-
-    "cli-truncate/string-width": ["string-width@8.1.0", "", { "dependencies": { "get-east-asian-width": "^1.3.0", "strip-ansi": "^7.1.0" } }, ""],
-
-    "cliui/wrap-ansi": ["wrap-ansi@7.0.0", "", { "dependencies": { "ansi-styles": "^4.0.0", "string-width": "^4.1.0", "strip-ansi": "^6.0.0" } }, ""],
-
-    "docs/@biomejs/biome": ["@biomejs/biome@2.2.0", "", { "optionalDependencies": { "@biomejs/cli-linux-x64": "2.2.0", "@biomejs/cli-linux-x64-musl": "2.2.0" }, "bin": { "biome": "bin/biome" } }, ""],
+    "@commitlint/is-ignored/semver": [
+      "semver@7.7.3",
+      "",
+      { "bin": "bin/semver.js" },
+      ""
+    ],
+
+    "@radix-ui/react-alert-dialog/@radix-ui/react-slot": [
+      "@radix-ui/react-slot@1.2.3",
+      "",
+      {
+        "dependencies": { "@radix-ui/react-compose-refs": "1.1.2" },
+        "peerDependencies": {
+          "@types/react": "*",
+          "react": "^16.8 || ^17.0 || ^18.0 || ^19.0 || ^19.0.0-rc"
+        },
+        "optionalPeers": ["@types/react"]
+      },
+      "sha512-aeNmHnBxbi2St0au6VBVC7JXFlhLlOnvIIlePNniyUNAClzmtAUEY8/pBiK3iHjufOlwA+c20/8jngo7xcrg8A=="
+    ],
+
+    "@radix-ui/react-collection/@radix-ui/react-slot": [
+      "@radix-ui/react-slot@1.2.3",
+      "",
+      {
+        "dependencies": { "@radix-ui/react-compose-refs": "1.1.2" },
+        "peerDependencies": {
+          "@types/react": "*",
+          "react": "^16.8 || ^17.0 || ^18.0 || ^19.0 || ^19.0.0-rc"
+        },
+        "optionalPeers": ["@types/react"]
+      },
+      "sha512-aeNmHnBxbi2St0au6VBVC7JXFlhLlOnvIIlePNniyUNAClzmtAUEY8/pBiK3iHjufOlwA+c20/8jngo7xcrg8A=="
+    ],
+
+    "@radix-ui/react-dialog/@radix-ui/react-slot": [
+      "@radix-ui/react-slot@1.2.3",
+      "",
+      {
+        "dependencies": { "@radix-ui/react-compose-refs": "1.1.2" },
+        "peerDependencies": {
+          "@types/react": "*",
+          "react": "^16.8 || ^17.0 || ^18.0 || ^19.0 || ^19.0.0-rc"
+        },
+        "optionalPeers": ["@types/react"]
+      },
+      "sha512-aeNmHnBxbi2St0au6VBVC7JXFlhLlOnvIIlePNniyUNAClzmtAUEY8/pBiK3iHjufOlwA+c20/8jngo7xcrg8A=="
+    ],
+
+    "@radix-ui/react-menu/@radix-ui/react-slot": [
+      "@radix-ui/react-slot@1.2.3",
+      "",
+      {
+        "dependencies": { "@radix-ui/react-compose-refs": "1.1.2" },
+        "peerDependencies": {
+          "@types/react": "*",
+          "react": "^16.8 || ^17.0 || ^18.0 || ^19.0 || ^19.0.0-rc"
+        },
+        "optionalPeers": ["@types/react"]
+      },
+      "sha512-aeNmHnBxbi2St0au6VBVC7JXFlhLlOnvIIlePNniyUNAClzmtAUEY8/pBiK3iHjufOlwA+c20/8jngo7xcrg8A=="
+    ],
+
+    "@radix-ui/react-popover/@radix-ui/react-slot": [
+      "@radix-ui/react-slot@1.2.3",
+      "",
+      {
+        "dependencies": { "@radix-ui/react-compose-refs": "1.1.2" },
+        "peerDependencies": {
+          "@types/react": "*",
+          "react": "^16.8 || ^17.0 || ^18.0 || ^19.0 || ^19.0.0-rc"
+        },
+        "optionalPeers": ["@types/react"]
+      },
+      "sha512-aeNmHnBxbi2St0au6VBVC7JXFlhLlOnvIIlePNniyUNAClzmtAUEY8/pBiK3iHjufOlwA+c20/8jngo7xcrg8A=="
+    ],
+
+    "@radix-ui/react-primitive/@radix-ui/react-slot": [
+      "@radix-ui/react-slot@1.2.3",
+      "",
+      {
+        "dependencies": { "@radix-ui/react-compose-refs": "1.1.2" },
+        "peerDependencies": {
+          "@types/react": "*",
+          "react": "^16.8 || ^17.0 || ^18.0 || ^19.0 || ^19.0.0-rc"
+        },
+        "optionalPeers": ["@types/react"]
+      },
+      "sha512-aeNmHnBxbi2St0au6VBVC7JXFlhLlOnvIIlePNniyUNAClzmtAUEY8/pBiK3iHjufOlwA+c20/8jngo7xcrg8A=="
+    ],
+
+    "@radix-ui/react-select/@radix-ui/react-slot": [
+      "@radix-ui/react-slot@1.2.3",
+      "",
+      {
+        "dependencies": { "@radix-ui/react-compose-refs": "1.1.2" },
+        "peerDependencies": {
+          "@types/react": "*",
+          "react": "^16.8 || ^17.0 || ^18.0 || ^19.0 || ^19.0.0-rc"
+        },
+        "optionalPeers": ["@types/react"]
+      },
+      "sha512-aeNmHnBxbi2St0au6VBVC7JXFlhLlOnvIIlePNniyUNAClzmtAUEY8/pBiK3iHjufOlwA+c20/8jngo7xcrg8A=="
+    ],
+
+    "@radix-ui/react-tooltip/@radix-ui/react-slot": [
+      "@radix-ui/react-slot@1.2.3",
+      "",
+      {
+        "dependencies": { "@radix-ui/react-compose-refs": "1.1.2" },
+        "peerDependencies": {
+          "@types/react": "*",
+          "react": "^16.8 || ^17.0 || ^18.0 || ^19.0 || ^19.0.0-rc"
+        },
+        "optionalPeers": ["@types/react"]
+      },
+      "sha512-aeNmHnBxbi2St0au6VBVC7JXFlhLlOnvIIlePNniyUNAClzmtAUEY8/pBiK3iHjufOlwA+c20/8jngo7xcrg8A=="
+    ],
+
+    "@tailwindcss/oxide-wasm32-wasi/@emnapi/core": [
+      "@emnapi/core@1.6.0",
+      "",
+      {
+        "dependencies": { "@emnapi/wasi-threads": "1.1.0", "tslib": "^2.4.0" },
+        "bundled": true
+      },
+      "sha512-zq/ay+9fNIJJtJiZxdTnXS20PllcYMX3OE23ESc4HK/bdYu3cOWYVhsOhVnXALfU/uqJIxn5NBPd9z4v+SfoSg=="
+    ],
+
+    "@tailwindcss/oxide-wasm32-wasi/@emnapi/runtime": [
+      "@emnapi/runtime@1.6.0",
+      "",
+      { "dependencies": { "tslib": "^2.4.0" }, "bundled": true },
+      "sha512-obtUmAHTMjll499P+D9A3axeJFlhdjOWdKUNs/U6QIGT7V5RjcUW1xToAzjvmgTSQhDbYn/NwfTRoJcQ2rNBxA=="
+    ],
+
+    "@tailwindcss/oxide-wasm32-wasi/@emnapi/wasi-threads": [
+      "@emnapi/wasi-threads@1.1.0",
+      "",
+      { "dependencies": { "tslib": "^2.4.0" }, "bundled": true },
+      "sha512-WI0DdZ8xFSbgMjR1sFsKABJ/C5OnRrjT06JXbZKexJGrDuPTzZdDYfFlsgcCXCyf+suG5QU2e/y1Wo2V/OapLQ=="
+    ],
+
+    "@tailwindcss/oxide-wasm32-wasi/@napi-rs/wasm-runtime": [
+      "@napi-rs/wasm-runtime@1.0.7",
+      "",
+      {
+        "dependencies": {
+          "@emnapi/core": "^1.5.0",
+          "@emnapi/runtime": "^1.5.0",
+          "@tybys/wasm-util": "^0.10.1"
+        },
+        "bundled": true
+      },
+      "sha512-SeDnOO0Tk7Okiq6DbXmmBODgOAb9dp9gjlphokTUxmt8U3liIP1ZsozBahH69j/RJv+Rfs6IwUKHTgQYJ/HBAw=="
+    ],
+
+    "@tailwindcss/oxide-wasm32-wasi/@tybys/wasm-util": [
+      "@tybys/wasm-util@0.10.1",
+      "",
+      { "dependencies": { "tslib": "^2.4.0" }, "bundled": true },
+      "sha512-9tTaPJLSiejZKx+Bmog4uSubteqTvFrVrURwkmHixBo0G4seD0zUxp98E1DzUBJxLQ3NPwXrGKDiVjwx/DpPsg=="
+    ],
+
+    "@tailwindcss/oxide-wasm32-wasi/tslib": [
+      "tslib@2.8.1",
+      "",
+      { "bundled": true },
+      "sha512-oJFu94HQb+KVduSUQL7wnpmqnfmLsOA/nAh6b6EH0wCEoK0/mPeXU6c3wKDV83MkOuHPRHtSXKKU99IBazS/2w=="
+    ],
+
+    "@types/conventional-commits-parser/@types/node": [
+      "@types/node@24.9.2",
+      "",
+      { "dependencies": { "undici-types": "~7.16.0" } },
+      "sha512-uWN8YqxXxqFMX2RqGOrumsKeti4LlmIMIyV0lgut4jx7KQBcBiW6vkDtIBvHnHIquwNfJhk8v2OtmO8zXWHfPA=="
+    ],
+
+    "bun-types/@types/node": [
+      "@types/node@24.9.2",
+      "",
+      { "dependencies": { "undici-types": "~7.16.0" } },
+      ""
+    ],
+
+    "cli-truncate/string-width": [
+      "string-width@8.1.0",
+      "",
+      {
+        "dependencies": {
+          "get-east-asian-width": "^1.3.0",
+          "strip-ansi": "^7.1.0"
+        }
+      },
+      ""
+    ],
+
+    "cliui/wrap-ansi": [
+      "wrap-ansi@7.0.0",
+      "",
+      {
+        "dependencies": {
+          "ansi-styles": "^4.0.0",
+          "string-width": "^4.1.0",
+          "strip-ansi": "^6.0.0"
+        }
+      },
+      ""
+    ],
+
+    "docs/@biomejs/biome": [
+      "@biomejs/biome@2.2.0",
+      "",
+      {
+        "optionalDependencies": {
+          "@biomejs/cli-linux-x64": "2.2.0",
+          "@biomejs/cli-linux-x64-musl": "2.2.0"
+        },
+        "bin": { "biome": "bin/biome" }
+      },
+      ""
+    ],
 
     "import-fresh/resolve-from": ["resolve-from@4.0.0", "", {}, ""],
 
-    "log-update/strip-ansi": ["strip-ansi@7.1.2", "", { "dependencies": { "ansi-regex": "^6.0.1" } }, ""],
-
-    "next/postcss": ["postcss@8.4.31", "", { "dependencies": { "nanoid": "^3.3.6", "picocolors": "^1.0.0", "source-map-js": "^1.0.2" } }, ""],
-
-    "parse-entities/@types/unist": ["@types/unist@2.0.11", "", {}, "sha512-CmBKiL6NNo/OqgmMn95Fk9Whlp2mtvIv+KNpQKN2F4SjvrEesubTRWGYSg+BnWZOnlCaSTU1sMpsBOzgbYhnsA=="],
-
-    "radix-ui/@radix-ui/react-slot": ["@radix-ui/react-slot@1.2.3", "", { "dependencies": { "@radix-ui/react-compose-refs": "1.1.2" }, "peerDependencies": { "@types/react": "*", "react": "^16.8 || ^17.0 || ^18.0 || ^19.0 || ^19.0.0-rc" }, "optionalPeers": ["@types/react"] }, "sha512-aeNmHnBxbi2St0au6VBVC7JXFlhLlOnvIIlePNniyUNAClzmtAUEY8/pBiK3iHjufOlwA+c20/8jngo7xcrg8A=="],
-
-    "slice-ansi/is-fullwidth-code-point": ["is-fullwidth-code-point@5.1.0", "", { "dependencies": { "get-east-asian-width": "^1.3.1" } }, ""],
-
-    "string-width/strip-ansi": ["strip-ansi@6.0.1", "", { "dependencies": { "ansi-regex": "^5.0.1" } }, ""],
-
-    "wrap-ansi/string-width": ["string-width@7.2.0", "", { "dependencies": { "emoji-regex": "^10.3.0", "get-east-asian-width": "^1.0.0", "strip-ansi": "^7.1.0" } }, ""],
-
-    "wrap-ansi/strip-ansi": ["strip-ansi@7.1.2", "", { "dependencies": { "ansi-regex": "^6.0.1" } }, ""],
-
-    "@types/conventional-commits-parser/@types/node/undici-types": ["undici-types@7.16.0", "", {}, ""],
+    "log-update/strip-ansi": [
+      "strip-ansi@7.1.2",
+      "",
+      { "dependencies": { "ansi-regex": "^6.0.1" } },
+      ""
+    ],
+
+    "next/postcss": [
+      "postcss@8.4.31",
+      "",
+      {
+        "dependencies": {
+          "nanoid": "^3.3.6",
+          "picocolors": "^1.0.0",
+          "source-map-js": "^1.0.2"
+        }
+      },
+      ""
+    ],
+
+    "parse-entities/@types/unist": [
+      "@types/unist@2.0.11",
+      "",
+      {},
+      "sha512-CmBKiL6NNo/OqgmMn95Fk9Whlp2mtvIv+KNpQKN2F4SjvrEesubTRWGYSg+BnWZOnlCaSTU1sMpsBOzgbYhnsA=="
+    ],
+
+    "radix-ui/@radix-ui/react-slot": [
+      "@radix-ui/react-slot@1.2.3",
+      "",
+      {
+        "dependencies": { "@radix-ui/react-compose-refs": "1.1.2" },
+        "peerDependencies": {
+          "@types/react": "*",
+          "react": "^16.8 || ^17.0 || ^18.0 || ^19.0 || ^19.0.0-rc"
+        },
+        "optionalPeers": ["@types/react"]
+      },
+      "sha512-aeNmHnBxbi2St0au6VBVC7JXFlhLlOnvIIlePNniyUNAClzmtAUEY8/pBiK3iHjufOlwA+c20/8jngo7xcrg8A=="
+    ],
+
+    "slice-ansi/is-fullwidth-code-point": [
+      "is-fullwidth-code-point@5.1.0",
+      "",
+      { "dependencies": { "get-east-asian-width": "^1.3.1" } },
+      ""
+    ],
+
+    "string-width/strip-ansi": [
+      "strip-ansi@6.0.1",
+      "",
+      { "dependencies": { "ansi-regex": "^5.0.1" } },
+      ""
+    ],
+
+    "wrap-ansi/string-width": [
+      "string-width@7.2.0",
+      "",
+      {
+        "dependencies": {
+          "emoji-regex": "^10.3.0",
+          "get-east-asian-width": "^1.0.0",
+          "strip-ansi": "^7.1.0"
+        }
+      },
+      ""
+    ],
+
+    "wrap-ansi/strip-ansi": [
+      "strip-ansi@7.1.2",
+      "",
+      { "dependencies": { "ansi-regex": "^6.0.1" } },
+      ""
+    ],
+
+    "@types/conventional-commits-parser/@types/node/undici-types": [
+      "undici-types@7.16.0",
+      "",
+      {},
+      ""
+    ],
 
     "bun-types/@types/node/undici-types": ["undici-types@7.16.0", "", {}, ""],
 
-    "cli-truncate/string-width/strip-ansi": ["strip-ansi@7.1.2", "", { "dependencies": { "ansi-regex": "^6.0.1" } }, ""],
-
-    "cliui/wrap-ansi/ansi-styles": ["ansi-styles@4.3.0", "", { "dependencies": { "color-convert": "^2.0.1" } }, ""],
-
-    "docs/@biomejs/biome/@biomejs/cli-linux-x64": ["@biomejs/cli-linux-x64@2.2.0", "", { "os": "linux", "cpu": "x64" }, ""],
-
-    "docs/@biomejs/biome/@biomejs/cli-linux-x64-musl": ["@biomejs/cli-linux-x64-musl@2.2.0", "", { "os": "linux", "cpu": "x64" }, ""],
+    "cli-truncate/string-width/strip-ansi": [
+      "strip-ansi@7.1.2",
+      "",
+      { "dependencies": { "ansi-regex": "^6.0.1" } },
+      ""
+    ],
+
+    "cliui/wrap-ansi/ansi-styles": [
+      "ansi-styles@4.3.0",
+      "",
+      { "dependencies": { "color-convert": "^2.0.1" } },
+      ""
+    ],
+
+    "docs/@biomejs/biome/@biomejs/cli-linux-x64": [
+      "@biomejs/cli-linux-x64@2.2.0",
+      "",
+      { "os": "linux", "cpu": "x64" },
+      ""
+    ],
+
+    "docs/@biomejs/biome/@biomejs/cli-linux-x64-musl": [
+      "@biomejs/cli-linux-x64-musl@2.2.0",
+      "",
+      { "os": "linux", "cpu": "x64" },
+      ""
+    ],
 
     "log-update/strip-ansi/ansi-regex": ["ansi-regex@6.2.2", "", {}, ""],
 
@@ -1028,6 +4199,11 @@
 
     "wrap-ansi/strip-ansi/ansi-regex": ["ansi-regex@6.2.2", "", {}, ""],
 
-    "cli-truncate/string-width/strip-ansi/ansi-regex": ["ansi-regex@6.2.2", "", {}, ""],
+    "cli-truncate/string-width/strip-ansi/ansi-regex": [
+      "ansi-regex@6.2.2",
+      "",
+      {},
+      ""
+    ]
   }
 }